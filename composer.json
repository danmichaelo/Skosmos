{
    "require": {
        "components/jquery": "1.11.*",
        "components/jqueryui": "1.10.*",
        "components/handlebars.js": "v1.3.0",
        "easyrdf/easyrdf": "0.8.*",
        "twig/twig": "1.13.*",
        "twig/extensions": "1.*",
        "twitter/bootstrap": "3.0.0",
        "twitter/typeahead.js": "v0.10.2",
        "willdurand/negotiation": "1.3.1",
<<<<<<< HEAD
        "phpunit/phpunit": "4.2.*",
        "ml/json-ld": "1.*"
=======
        "ml/json-ld": "1.*",
        "ext-gettext": "*"
>>>>>>> 2b7971e4
    },
    "require-dev": {
        "umpirsky/twig-gettext-extractor": "1.1.*",
        "phpdocumentor/phpdocumentor": "2.*"
    }
}<|MERGE_RESOLUTION|>--- conflicted
+++ resolved
@@ -9,13 +9,9 @@
         "twitter/bootstrap": "3.0.0",
         "twitter/typeahead.js": "v0.10.2",
         "willdurand/negotiation": "1.3.1",
-<<<<<<< HEAD
         "phpunit/phpunit": "4.2.*",
-        "ml/json-ld": "1.*"
-=======
         "ml/json-ld": "1.*",
         "ext-gettext": "*"
->>>>>>> 2b7971e4
     },
     "require-dev": {
         "umpirsky/twig-gettext-extractor": "1.1.*",
