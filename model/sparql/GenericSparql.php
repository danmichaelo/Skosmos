<?php
/**
 * Copyright (c) 2012-2013 Aalto University and University of Helsinki
 * MIT License
 * see LICENSE.txt for more information
 */

/**
 * Generates SPARQL queries and provides access to the SPARQL endpoint.
 */
class GenericSparql {
    /**
     * A SPARQL Client eg. an EasyRDF instance.
     * @property EasyRdf_Sparql_Client $client
     */
    protected $client;
    /**
     * Graph uri.
     * @property string $graph
     */
    protected $graph;
    /**
     * A SPARQL query graph part template.
     * @property string $graph
     */
    protected $graphClause;
    /**
     * Model instance.
     * @property Model $model
     */
    protected $model;

    /**
     * Requires the following three parameters.
     * @param string $endpoint SPARQL endpoint address.
     * @param object $graph an EasyRDF SPARQL graph instance.
     * @param object $model a Model instance.
     */
    public function __construct($endpoint, $graph, $model) {
        // if special cache control (typically no-cache) was requested by the
        // client, set the same type of cache control headers also in subsequent
        // in the SPARQL requests (this is useful for performance testing)
        $cache_control = filter_input(INPUT_SERVER, 'HTTP_CACHE_CONTROL', FILTER_SANITIZE_STRING);
        $pragma = filter_input(INPUT_SERVER, 'HTTP_PRAGMA', FILTER_SANITIZE_STRING);
        if ($cache_control !== null || $pragma !== null) {
            $val = $pragma !== null ? $pragma : $cache_control;
            // configure the HTTP client used by EasyRdf_Sparql_Client
            $httpclient = EasyRdf_Http::getDefaultHttpClient();
            $httpclient->setHeaders('Cache-Control', $val);
            EasyRdf_Http::setDefaultHttpClient($httpclient); // actually redundant..
        }

        // create the EasyRDF SPARQL client instance to use
        $this->client = new EasyRdf_Sparql_Client($endpoint);
        $this->graph = $graph;
        $this->model = $model;

        // set graphClause so that it can be used by all queries
        if ($this->isDefaultEndpoint()) // default endpoint; query any graph (and catch it in a variable)
        {
            $this->graphClause = "GRAPH $graph";
        } elseif ($graph) // query a specific graph
        {
            $this->graphClause = "GRAPH <$graph>";
        } else // query the default graph
        {
            $this->graphClause = "";
        }

    }

    /**
     * Return true if this is the default SPARQL endpoint, used as the facade to query
     * all vocabularies.
     */

    protected function isDefaultEndpoint() {
        return $this->graph[0] == '?';
    }

    /**
     * Returns the graph instance
     * @return object EasyRDF graph instance.
     */
    public function getGraph() {
        return $this->graph;
    }

    /**
     * Generates the sparql query for retrieving concept and collection counts in a vocabulary.
     * @return string sparql query
     */
    private function generateCountConceptsQuery($array, $group) {
        $gc = $this->graphClause;
        $optional = $array ? "UNION { ?type rdfs:subClassOf* <$array> }" : '';
        $optional .= $group ? "UNION { ?type rdfs:subClassOf* <$group> }" : '';
        $query = <<<EOQ
      SELECT (COUNT(?conc) as ?c) ?type ?typelabel WHERE {
        $gc {
          { ?conc a ?type .
          { ?type rdfs:subClassOf* skos:Concept . } UNION { ?type rdfs:subClassOf* skos:Collection . } $optional }
          OPTIONAL { ?type rdfs:label ?typelabel . }
        }
      }
GROUP BY ?type ?typelabel
EOQ;
        return $query;
    }

    /**
     * Used for transforming the concept count query results.
     * @param EasyRdf_Sparql_Result $result query results to be transformed
     * @param string $lang language of labels
     * @return Array containing the label counts
     */
    private function transformCountConceptsResults($result, $lang) {
        $ret = array();
        foreach ($result as $row) {
            if (!isset($row->type)) {
                continue;
            }
            $ret[$row->type->getUri()]['type'] = $row->type->getUri();
            $ret[$row->type->getUri()]['count'] = $row->c->getValue();
            if (isset($row->typelabel) && $row->typelabel->getLang() === $lang) {
                $ret[$row->type->getUri()]['label'] = $row->typelabel->getValue();
            }

        }
        return $ret;
    }

    /**
     * Used for counting number of concepts and collections in a vocabulary.
     * @param string $lang language of labels
     * @return int number of concepts in this vocabulary
     */
    public function countConcepts($lang = null, $array = null, $group = null) {
        $query = $this->generateCountConceptsQuery($array, $group);
        $result = $this->client->query($query);
        return $this->transformCountConceptsResults($result, $lang);
    }

    /**
     * @param array $langs Languages to query for
     * @param string[] $props property names
     */
    private function generateCountLangConceptsQuery($langs, $classes, $props) {
        $gc = $this->graphClause;
        $classes = ($classes) ? $classes : array('http://www.w3.org/2004/02/skos/core#Concept');

        $values = $this->formatValues('?type', $classes, 'uri');
        $values_lang = $this->formatValues('?lang', $langs, 'literal');
        $values_prop = $this->formatValues('?prop', $props, null);

        $query = <<<EOQ
SELECT ?lang ?prop
  (COUNT(?label) as ?count)
WHERE {
  $gc {
    ?conc a ?type .
    ?conc ?prop ?label .
    FILTER (langMatches(lang(?label), ?lang))
    $values_lang
    $values_prop
  }
  $values
}
GROUP BY ?lang ?prop ?type
EOQ;
        return $query;
    }

    /**
     * Transforms the CountLangConcepts results into an array of label counts.
     * @param EasyRdf_Sparql_Result $result query results to be transformed
     * @param array $langs Languages to query for
     * @param string[] $props property names
     */
    private function transformCountLangConceptsResults($result, $langs, $props) {
        $ret = array();
        // set default count to zero; overridden below if query found labels
        foreach ($langs as $lang) {
            foreach ($props as $prop) {
                $ret[$lang][$prop] = 0;
            }
        }
        foreach ($result as $row) {
            if (isset($row->lang) && isset($row->prop) && isset($row->count)) {
                $ret[$row->lang->getValue()][$row->prop->shorten()] =
                $row->count->getValue();
            }

        }
        ksort($ret);
        return $ret;
    }

    /**
     * Counts the number of concepts in a easyRDF graph with a specific language.
     * @param array $langs Languages to query for
     * @return Array containing count of concepts for each language and property.
     */
    public function countLangConcepts($langs, $classes = null) {
        $props = array('skos:prefLabel', 'skos:altLabel', 'skos:hiddenLabel');
        $query = $this->generateCountLangConceptsQuery($langs, $classes, $props);
        // Count the number of terms in each language
        $result = $this->client->query($query);
        return $this->transformCountLangConceptsResults($result, $langs, $props);
    }

    /**
     * Formats a VALUES clause (SPARQL 1.1) which states that the variable should be bound to one
     * of the constants given.
     * @param string $varname variable name, e.g. "?uri"
     * @param array $values the values
     * @param string $type type of values: "uri", "literal" or null (determines quoting style)
     */
    protected function formatValues($varname, $values, $type = null) {
        $constants = array();
        foreach ($values as $val) {
            if ($type == 'uri') {
                $val = "<$val>";
            }

            if ($type == 'literal') {
                $val = "'$val'";
            }

            $constants[] = "($val)";
        }
        $values = implode(" ", $constants);

        return "VALUES ($varname) { $values }";
    }

    /**
     * Filters multiple instances of the same vocabulary from the input array.
     * @param \Vocabulary[] $vocabs array of Vocabulary objects
     * @return \Vocabulary[]
     */
    private function filterDuplicateVocabs($vocabs) {
        // filtering duplicates
        $unique_vocabs = array();
        if (sizeof($vocabs) > 0) {
            foreach ($vocabs as $voc) {
                $unique_vocabs[$voc->getId()] = $voc;
            }
        }

        return $unique_vocabs;
    }

    /**
     * Generates a sparql query for one or more concept URIs
     * @param mixed $uris concept URI (string) or array of URIs
     * @param string|null $arrayClass the URI for thesaurus array class, or null if not used
     * @param \Vocabulary[] $vocabs array of Vocabulary objects
     * @return string sparql query
     */
    private function generateConceptInfoQuery($uris, $arrayClass, $vocabs) {
        $gc = $this->graphClause;
        $values = $this->formatValues('?uri', $uris, 'uri');
        $unique_vocabs = $this->filterDuplicateVocabs($vocabs);
        $values_graph = $this->formatValuesGraph($unique_vocabs);

        if ($arrayClass === null) {
            $construct = $optional = "";
        } else {
            // add information that can be used to format narrower concepts by
            // the array they belong to ("milk by source animal" use case)
            $construct = "\n ?x skos:member ?o . ?x skos:prefLabel ?xl . ?x a <$arrayClass> .";
            $optional = "\n OPTIONAL {
                      ?x skos:member ?o .
                      ?x a <$arrayClass> .
                      ?x skos:prefLabel ?xl .
                    }";
        }
        $query = <<<EOQ
CONSTRUCT {
 ?s ?p ?uri .
 ?sp ?uri ?op .
 ?uri ?p ?o .
 ?p rdfs:label ?proplabel .
 ?p rdfs:subPropertyOf ?pp .
 ?pp rdfs:label ?plabel .
 ?o a ?ot .
 ?o skos:prefLabel ?opl .
 ?o rdfs:label ?ol .
 ?o rdf:value ?ov .
 ?o skos:notation ?on .
 ?directgroup skos:member ?uri .
 ?parent skos:member ?group .
 ?group skos:prefLabel ?grouplabel .
 ?b1 rdf:first ?item .
 ?b1 rdf:rest ?b2 .
 ?item a ?it .
 ?item skos:prefLabel ?il .
 ?group a ?grouptype . $construct
} WHERE {
 $gc {
  { ?s ?p ?uri . }
  UNION
  { ?sp ?uri ?op . }
  UNION
  {
    ?directgroup skos:member ?uri .
    ?group skos:member+ ?uri .
    ?group skos:prefLabel ?grouplabel .
    ?group a ?grouptype .
    OPTIONAL { ?parent skos:member ?group }
  }
  UNION
  {
   ?uri ?p ?o .
   OPTIONAL {
     ?o rdf:rest* ?b1 .
     ?b1 rdf:first ?item .
     ?b1 rdf:rest ?b2 .
     OPTIONAL { ?item a ?it . }
     OPTIONAL { ?item skos:prefLabel ?il . }
   }
   OPTIONAL {
     { ?p rdfs:label ?proplabel . }
     UNION
     { ?p rdfs:subPropertyOf ?pp . }
     UNION
     { ?o a ?ot . }
     UNION
     { ?o skos:prefLabel ?opl . }
     UNION
     { ?o rdfs:label ?ol . }
     UNION
     { ?o rdf:value ?ov . }
     UNION
     { ?o skos:notation ?on . }
   } $optional
  }
 }
 $values
}
$values_graph
EOQ;
        return $query;
    }

    /**
     * Transforms ConceptInfo query results into an array of Concept objects
     * @param EasyRdf_Graph $result query results to be transformed
     * @param mixed $uris concept URI (string) or array of URIs
     * @param \Vocabulary[] $vocabs array of Vocabulary object
     * @param string|null $clang content language
     * @return mixed query result graph (EasyRdf_Graph), or array of Concept objects
     */
    private function transformConceptInfoResults($result, $uris, $vocabs, $clang) {
        $conceptArray = array();
        foreach ($uris as $index => $uri) {
            $conc = $result->resource($uri);
            $vocab = sizeof($vocabs) == 1 ? $vocabs[0] : $vocabs[$index];
            $conceptArray[] = new Concept($this->model, $vocab, $conc, $result, $clang);
        }
        return $conceptArray;
    }

    /**
     * Returns information (as a graph) for one or more concept URIs
     * @param mixed $uris concept URI (string) or array of URIs
     * @param string|null $arrayClass the URI for thesaurus array class, or null if not used
     * @param \Vocabulary[]|null $vocabs array of Vocabulary object
     * @param boolean $as_graph whether to return a graph (true) or array of Concepts (false)
     * @param string|null $clang content language
     * @return mixed query result graph (EasyRdf_Graph), or array of Concept objects
     */
    public function queryConceptInfo($uris, $arrayClass = null, $vocabs = null, $as_graph = false, $clang = null) {
        // if just a single URI is given, put it in an array regardless
        if (!is_array($uris)) {
            $uris = array($uris);
        }

        $query = $this->generateConceptInfoQuery($uris, $arrayClass, $vocabs);
        $result = $this->client->query($query);
        if ($as_graph) {
            return $result;
        }

        if ($result->isEmpty()) {
            return;
        }

        return $this->transformConceptInfoResults($result, $uris, $vocabs, $clang);
    }

    /**
     * Generates the sparql query for queryTypes
     * @param string $lang
     * @return string sparql query
     */
    private function generateQueryTypesQuery($lang) {
        $gc = $this->graphClause;
        $query = <<<EOQ
SELECT DISTINCT ?type ?label ?superclass
WHERE {
  $gc {
    {
      { BIND( skos:Concept as ?type ) }
      UNION
      { BIND( skos:Collection as ?type ) }
      UNION
      { BIND( isothes:ConceptGroup as ?type ) }
      UNION
      { BIND( isothes:ThesaurusArray as ?type ) }
      UNION
      { ?type rdfs:subClassOf/rdfs:subClassOf* skos:Concept . }
      UNION
      { ?type rdfs:subClassOf/rdfs:subClassOf* skos:Collection . }
    }
    OPTIONAL {
      ?type rdfs:label ?label .
      FILTER(langMatches(lang(?label), '$lang'))
    }
    OPTIONAL {
      ?type rdfs:subClassOf ?superclass .
    }
    FILTER EXISTS {
      ?s a ?type .
      ?s skos:prefLabel ?prefLabel .
    }
  }
}
EOQ;
        return $query;
    }

    /**
     * Transforms the results into an array format.
     * @param EasyRdf_Sparql_Result $result
     * @return array Array with URIs (string) as key and array of (label, superclassURI) as value
     */
    private function transformQueryTypesResults($result) {
        $ret = array();
        foreach ($result as $row) {
            $type = array();
            if (isset($row->label)) {
                $type['label'] = $row->label->getValue();
            }

            if (isset($row->superclass)) {
                $type['superclass'] = $row->superclass->getUri();
            }

            $ret[$row->type->getURI()] = $type;
        }
        return $ret;
    }

    /**
     * Retrieve information about types from the endpoint
     * @param string $lang
     * @return array Array with URIs (string) as key and array of (label, superclassURI) as value
     */
    public function queryTypes($lang) {
        $query = $this->generateQueryTypesQuery($lang);
        $result = $this->client->query($query);
        return $this->transformQueryTypesResults($result);
    }

    /**
     * Generates the concept scheme query.
     * @param string $conceptscheme concept scheme URI
     * @return string sparql query
     */
    private function generateQueryConceptSchemeQuery($conceptscheme) {
        $gc = $this->graphClause;
        $query = <<<EOQ
CONSTRUCT {
  <$conceptscheme> ?property ?value .
} WHERE {
  $gc {
    <$conceptscheme> ?property ?value .
    FILTER (?property != skos:hasTopConcept)
  }
}
EOQ;
        return $query;
    }

    /**
     * Retrieves conceptScheme information from the endpoint.
     * @param string $conceptscheme concept scheme URI
     * @return EasyRDF_Graph query result graph
     */
    public function queryConceptScheme($conceptscheme) {
        $query = $this->generateQueryConceptSchemeQuery($conceptscheme);
        return $this->client->query($query);
    }

    /**
     * Generates the queryConceptSchemes sparql query.
     * @param string $lang language of labels
     * @return string sparql query
     */
    private function generateQueryConceptSchemesQuery($lang) {
        $gc = $this->graphClause;
        $query = <<<EOQ
SELECT ?cs ?label ?preflabel ?title
WHERE {
 $gc {
   ?cs a skos:ConceptScheme .
   OPTIONAL {
     ?cs rdfs:label ?label .
     FILTER(langMatches(lang(?label), '$lang'))
   }
   OPTIONAL {
     ?cs skos:prefLabel ?preflabel .
     FILTER(langMatches(lang(?preflabel), '$lang'))
   }
   OPTIONAL {
     { ?cs dc11:title ?title }
     UNION
     { ?cs dc:title ?title }
     FILTER(langMatches(lang(?title), '$lang'))
   }
 }
} ORDER BY ?cs
EOQ;
        return $query;
    }

    /**
     * Transforms the queryConceptScheme results into an array format.
     * @param EasyRdf_Sparql_Result $result
     * @return array
     */
    private function transformQueryConceptSchemesResults($result) {
        $ret = array();
        foreach ($result as $row) {
            $conceptscheme = array();
            if (isset($row->label)) {
                $conceptscheme['label'] = $row->label->getValue();
            }

            if (isset($row->preflabel)) {
                $conceptscheme['prefLabel'] = $row->preflabel->getValue();
            }

            if (isset($row->title)) {
                $conceptscheme['title'] = $row->title->getValue();
            }

            $ret[$row->cs->getURI()] = $conceptscheme;
        }
        return $ret;
    }

    /**
     * return a list of skos:ConceptScheme instances in the given graph
     * @param string $lang language of labels
     * @return array Array with concept scheme URIs (string) as keys and labels (string) as values
     */
    public function queryConceptSchemes($lang) {
        $query = $this->generateQueryConceptSchemesQuery($lang);
        $result = $this->client->query($query);
        return $this->transformQueryConceptSchemesResults($result);
    }

    /**
     * Generate a VALUES clause for limiting the targeted graphs.
     * @param array $vocabs array of Vocabulary objects to target
     * @return string[] array of graph URIs
     */
    protected function getVocabGraphs($vocabs) {
        if ($vocabs === null || sizeof($vocabs) == 0) {
            // searching from all vocabularies - limit to known graphs
            $vocabs = $this->model->getVocabularies();
        }
        $graphs = array();
        foreach ($vocabs as $voc) {
            $graphs[] = $voc->getGraph();
        }
        return $graphs;
    }

    /**
     * Generate a VALUES clause for limiting the targeted graphs.
     * @param array $vocabs array of Vocabulary objects to target
     * @return string VALUES clause, or "" if not necessary to limit
     */
    protected function formatValuesGraph($vocabs) {
        if (!$this->isDefaultEndpoint()) {
            return "";
        }
        $graphs = $this->getVocabGraphs($vocabs);
        return $this->formatValues('?graph', $graphs, 'uri');
    }

    /**
     * Generate a FILTER clause for limiting the targeted graphs.
     * @param array $vocabs array of Vocabulary objects to target
     * @return string FILTER clause, or "" if not necessary to limit
     */
    protected function formatFilterGraph($vocabs) {
        if (!$this->isDefaultEndpoint()) {
            return "";
        }
        $graphs = $this->getVocabGraphs($vocabs);
        $conditions = array();
        foreach ($graphs as $graph) {
          $conditions[] = "?graph=<$graph>";
        }
        return "FILTER (" . implode('||', $conditions) . ")";
    }

    /**
     * Formats combined limit and offset clauses for the sparql query
     * @param int $limit maximum number of hits to retrieve; 0 for unlimited
     * @param int $offset offset of results to retrieve; 0 for beginning of list
     * @return string sparql query clauses
     */
    protected function formatLimitAndOffset($limit, $offset) {
        $limit = ($limit) ? 'LIMIT ' . $limit : '';
        $offset = ($offset) ? 'OFFSET ' . $offset : '';
        // eliminating whitespace and line changes when the conditions aren't needed.
        $limitandoffset = '';
        if ($limit && $offset) {
            $limitandoffset = "\n" . $limit . "\n" . $offset;
        } elseif ($limit) {
            $limitandoffset = "\n" . $limit;
        } elseif ($offset) {
            $limitandoffset = "\n" . $offset;
        }

        return $limitandoffset;
    }

    /**
     * Formats a sparql query clause for limiting the search to specific concept types.
     * @param array $types limit search to concepts of the given type(s)
     * @param string $arrayClass the URI for thesaurus array class, or null if not used
     * @return string sparql query clause
     */
    protected function formatTypes($types, $arrayClass) {
        $unprefixed_types = array();
        $type = '';
        if (!empty($types)) {
            foreach ($types as $type) {
                $unprefixed_types[] = EasyRdf_Namespace::expand($type);
            }

        }

        // extra types to query, if using thesaurus arrays and no additional type restrictions have been applied
        $extratypes = ($arrayClass && $types === array('skos:Concept')) ? "UNION { ?s a <$arrayClass> }" : "";

        if (sizeof($unprefixed_types) === 1) // if only one type limitation set no UNION needed
        {
            $type = '<' . $unprefixed_types[0] . '>';
        } else { // multiple type limitations require setting a UNION for each of those
            $type = '[]';
            foreach ($unprefixed_types as $utype) {
                $extratypes .= "\nUNION { ?s a <$utype> }";
            }

        }
        return "{ ?s a $type } UNION { ?s a isothes:ConceptGroup } $extratypes";
    }

    /**
     * @param string $lang language code of the returned labels
     * @param array $fields extra fields to include in the result (array of strings). (default: null = none)
     * @return string sparql query clause
     */
    protected function formatBroader($lang, $fields) {
        // extra variable expressions to request
        $extravars = '';
        // extra fields to query for
        $extrafields = '';

        if ($fields !== null && in_array('broader', $fields)) {
            # This expression creates a CSV row containing pairs of (uri,prefLabel) values.
            # The REPLACE is performed for quotes (" -> "") so they don't break the CSV format.
            $extravars = <<<EOV
(GROUP_CONCAT(DISTINCT CONCAT(
 '"', STR(?broad), '"', ',',
 '"', REPLACE(IF(BOUND(?broadlab),?broadlab,''), '"', '""'), '"'
); separator='\\n') as ?broaders)
EOV;
            $extrafields = <<<EOF
OPTIONAL {
  ?s skos:broader ?broad .
  OPTIONAL { ?broad skos:prefLabel ?broadlab . FILTER(langMatches(lang(?broadlab), '$lang')) }
}
EOF;
        }
        return array('extravars' => $extravars, 'extrafields' => $extrafields);
    }

    /**
     * Generate condition for matching labels in SPARQL
     * @param string $term search term
     * @param string $search_lang language code used for matching labels (null means any language)
     * @return string sparql query snippet
     */
    protected function generateConceptSearchQueryCondition($term, $search_lang)
    {
        # use appropriate matching function depending on query type: =, strstarts, strends or full regex
        if (preg_match('/^[^\*]+$/', $term)) { // exact query
            $term = str_replace('\\', '\\\\', $term); // quote slashes
            $term = str_replace('\'', '\\\'', mb_strtolower($term, 'UTF-8')); // make lowercase and escape single quotes
            $filtercond = "LCASE(STR(?match)) = '$term'";
        } elseif (preg_match('/^[^\*]+\*$/', $term)) { // prefix query
            $term = substr($term, 0, -1); // remove the final asterisk
            $term = str_replace('\\', '\\\\', $term); // quote slashes
            $term = str_replace('\'', '\\\'', mb_strtolower($term, 'UTF-8')); // make lowercase and escape single quotes
            $filtercond = "STRSTARTS(LCASE(STR(?match)), '$term')";
        } elseif (preg_match('/^\*[^\*]+$/', $term)) { // suffix query
            $term = substr($term, 1); // remove the preceding asterisk
            $term = str_replace('\\', '\\\\', $term); // quote slashes
            $term = str_replace('\'', '\\\'', mb_strtolower($term, 'UTF-8')); // make lowercase and escape single quotes
            $filtercond = "STRENDS(LCASE(STR(?match)), '$term')";
        } else { // too complicated - have to use a regex
            # make sure regex metacharacters are not passed through
            $term = str_replace('\\', '\\\\', preg_quote($term));
            $term = str_replace('\\\\*', '.*', $term); // convert asterisk to regex syntax
            $term = str_replace('\'', '\\\'', $term); // ensure single quotes are quoted
            $filtercond = "REGEX(STR(?match), '^$term$', 'i')";
        }

        $labelcond_match = ($search_lang) ? "&& LANGMATCHES(lang(?match), '$search_lang')" : "";
        
        return "?s ?prop ?match . FILTER ($filtercond $labelcond_match)";
    }


    /**
     * Inner query for concepts using a search term.
     * @param string $term search term
     * @param string $lang language code of the returned labels
     * @param string $search_lang language code used for matching labels (null means any language)
     * @param string[] $props properties to target e.g. array('skos:prefLabel','skos:altLabel')
     * @param boolean $unique restrict results to unique concepts (default: false)
     * @return string sparql query
     */
    protected function generateConceptSearchQueryInner($term, $lang, $search_lang, $props, $unique)
    {
        $values_prop = $this->formatValues('?prop', $props);
        $textcond = $this->generateConceptSearchQueryCondition($term, $search_lang);

        // extra conditions for label language, if specified
        $labelcond_label = ($lang) ? "LANGMATCHES(lang(?label), '$lang')" : "LANGMATCHES(lang(?label), lang(?match))";
        // if search language and UI/display language differ, must also consider case where there is no prefLabel in
        // the display language; in that case, should use the label with the same language as the matched label
        $labelcond_fallback = ($search_lang != $lang) ?
          "OPTIONAL { # in case previous OPTIONAL block gives no labels\n" .
          "?s skos:prefLabel ?label . FILTER (LANGMATCHES(LANG(?label), LANG(?match))) }" : "";

        /*
         * This query does some tricks to obtain a list of unique concepts.
         * From each match generated by the text index, a string such as
         * "1en@example" is generated, where the first character is a number
         * encoding the property and priority, then comes the language tag and
         * finally the original literal after an @ sign. Of these, the MIN
         * function is used to pick the best match for each concept. Finally,
         * the structure is unpacked to get back the original string. Phew!
         */
        $hitvar = $unique ? '(MIN(?matchstr) AS ?hit)' : '(?matchstr AS ?hit)';
        $hitgroup = $unique ? 'GROUP BY ?s ?label' : '';
         
        $query = <<<EOQ
   SELECT DISTINCT ?s ?label $hitvar
   WHERE {
    $values_prop
    VALUES (?prop ?pri) { (skos:prefLabel 1) (skos:altLabel 3) (skos:hiddenLabel 5)}
    $textcond
    ?s ?prop ?match
    OPTIONAL {
     ?s skos:prefLabel ?label .
     FILTER ($labelcond_label)
    } $labelcond_fallback
    BIND(IF(langMatches(LANG(?match),'$lang'), ?pri, ?pri+1) AS ?npri)
    BIND(CONCAT(STR(?npri), LANG(?match), '@', STR(?match)) AS ?matchstr)
   }
   $hitgroup
EOQ;

        return $query;
    }

    /**
     * Query for concepts using a search term.
     * @param string $term search term
     * @param array $vocabs array of Vocabulary objects to search; empty for global search
     * @param string $lang language code of the returned labels
     * @param string $search_lang language code used for matching labels (null means any language)
     * @param int $limit maximum number of hits to retrieve; 0 for unlimited
     * @param int $offset offset of results to retrieve; 0 for beginning of list
     * @param string $arrayClass the URI for thesaurus array class, or null if not used
     * @param array $types limit search to concepts of the given type(s)
     * @param string $parent limit search to concepts which have the given concept as parent in the transitive broader hierarchy
     * @param string $group limit search to concepts which are in the given group
     * @param boolean $hidden include matches on hidden labels (default: true)
     * @param array $fields extra fields to include in the result (array of strings). (default: null = none)
     * @param boolean $unique restrict results to unique concepts (default: false)
     * @return string sparql query
     */
    protected function generateConceptSearchQuery($vocabs, $hidden, $fields, $unique, $params) {
        $gc = $this->graphClause;
<<<<<<< HEAD
        $limitandoffset = $this->formatLimitAndOffset($params->getSearchLimit(), $params->getOffset());
        $formattedtype = $this->formatTypes($params->getTypeLimit(), $params->getArrayClass());
=======

        $limitandoffset = $this->formatLimitAndOffset($limit, $offset);

        $formattedtype = $this->formatTypes($types, $arrayClass);
>>>>>>> 2947b94c

        $formattedbroader = $this->formatBroader($params->getLang(), $fields);
        $extravars = $formattedbroader['extravars'];
        $extrafields = $formattedbroader['extrafields'];

        // extra conditions for parent and group, if specified
        $parentcond = ($params->getParentLimit()) ? "?s skos:broader+ <$params->getParentLimit()> ." : "";
        $groupcond = ($params->getGroupLimit()) ? "<$params->getGroupLimit()> skos:member ?s ." : "";
        $pgcond = $parentcond . $groupcond;

        $orderextra = $this->isDefaultEndpoint() ? $this->graph : '';

        # make VALUES clauses
        $props = array('skos:prefLabel', 'skos:altLabel');
        if ($hidden) {
            $props[] = 'skos:hiddenLabel';
        }

<<<<<<< HEAD
        $values_graph = $this->formatValuesGraph($params->getVocab());
=======
        $filter_graph = $this->formatFilterGraph($vocabs);
>>>>>>> 2947b94c

        // remove futile asterisks from the search term
        $term = $params->getSearchTerm();
        while (strpos($term, '**') !== false) {
            $term = str_replace('**', '*', $term);
        }
        
        $innerquery = $this->generateConceptSearchQueryInner($params->getSearchTerm(), $params->getLang(), $params->getSearchLang(), $props, $unique);

        $query = <<<EOQ
SELECT DISTINCT ?s ?label ?plabel ?alabel ?hlabel ?graph (GROUP_CONCAT(DISTINCT ?type) as ?types)
$extravars
WHERE {
 $gc {
  {
$innerquery
  }
  FILTER(BOUND(?s))
  BIND(STR(SUBSTR(?hit,1,1)) AS ?pri)
  BIND(STRLANG(STRAFTER(?hit, '@'), SUBSTR(STRBEFORE(?hit, '@'),2)) AS ?match)
  BIND(IF((?pri = "1" || ?pri = "2") && ?match != ?label, ?match, ?unbound) as ?plabel)
  BIND(IF((?pri = "3" || ?pri = "4"), ?match, ?unbound) as ?alabel)
  BIND(IF((?pri = "5" || ?pri = "6"), ?match, ?unbound) as ?hlabel)
  $formattedtype
  { $pgcond
   ?s a ?type .
   $extrafields
  }
  FILTER NOT EXISTS { ?s owl:deprecated true }
 }
 $filter_graph
}
GROUP BY ?s ?match ?label ?plabel ?alabel ?hlabel ?graph
ORDER BY LCASE(STR(?match)) LANG(?match) $orderextra $limitandoffset
EOQ;
        return $query;
    }

    /**
     * Transform the concept search query results into the skosmos desired return format.
     * @param EasyRdf_Sparql_Result $results
     * @param array $vocabs array of Vocabulary objects to search; empty for global search
     * @return array query result object
     */
    private function transformConceptSearchResults($results, $vocabs) {
        $ret = array();
        $qnamecache = array(); // optimization to avoid expensive shorten() calls

        foreach ($results as $row) {
            if (!isset($row->s)) {
                continue;
            }
            // don't break if query returns a single dummy result

            $hit = array();
            $hit['uri'] = $row->s->getUri();

            if (isset($row->graph)) {
                $hit['graph'] = $row->graph->getUri();
            }

            foreach (explode(" ", $row->types->getValue()) as $typeuri) {
                if (!array_key_exists($typeuri, $qnamecache)) {
                    $res = new EasyRdf_Resource($typeuri);
                    $qname = $res->shorten(); // returns null on failure
                    $qnamecache[$typeuri] = ($qname !== null) ? $qname : $typeuri;
                }
                $hit['type'][] = $qnamecache[$typeuri];
            }

            if (isset($row->broaders)) {
                foreach (explode("\n", $row->broaders->getValue()) as $line) {
                    $brdata = str_getcsv($line, ',', '"', '"');
                    $broader = array('uri' => $brdata[0]);
                    if ($brdata[1] != '') {
                        $broader['prefLabel'] = $brdata[1];
                    }

                    $hit['broader'][] = $broader;
                }
            }

            foreach ($vocabs as $vocab) { // looping the vocabulary objects and asking these for a localname for the concept.
                $localname = $vocab->getLocalName($hit['uri']);
                if ($localname !== $hit['uri']) { // only passing the result forward if the uri didn't boomerang right back.
                    $hit['localname'] = $localname;
                    break; // stopping the search when we find one that returns something valid.
                }
            }

            if (isset($row->label)) {
                $hit['prefLabel'] = $row->label->getValue();
            }

            if (isset($row->label)) {
                $hit['lang'] = $row->label->getLang();
            }

            if (isset($row->plabel)) {
                $hit['matchedPrefLabel'] = $row->plabel->getValue();
                $hit['lang'] = $row->plabel->getLang();
            } elseif (isset($row->alabel)) {
                $hit['altLabel'] = $row->alabel->getValue();
                $hit['lang'] = $row->alabel->getLang();
            } elseif (isset($row->hlabel)) {
                $hit['hiddenLabel'] = $row->hlabel->getValue();
                $hit['lang'] = $row->hlabel->getLang();
            }

            $ret[] = $hit;
        }
        return $ret;
    }

    /**
     * Query for concepts using a search term.
     * @param string $term search term
     * @param array $vocabs array of Vocabulary objects to search; empty for global search
     * @param string $lang language code of the returned labels
     * @param string $search_lang language code used for matching labels (null means any language)
     * @param int $limit maximum number of hits to retrieve; 0 for unlimited
     * @param int $offset offset of results to retrieve; 0 for beginning of list
     * @param string $arrayClass the URI for thesaurus array class, or null if not used
     * @param array $types limit search to concepts of the given type(s)
     * @param string $parent limit search to concepts which have the given concept as parent in the transitive broader hierarchy
     * @param string $group limit search to concepts which are in the given group
     * @param boolean $hidden include matches on hidden labels (default: true)
     * @param array $fields extra fields to include in the result (array of strings). (default: null = none)
     * @param boolean $unique restrict results to unique concepts (default: false)
     * @return array query result object
     */
    public function queryConcepts($vocabs, $hidden = true, $fields = null, $unique = false, $params) {
        $query = $this->generateConceptSearchQuery($vocabs, $hidden, $fields, $unique, $params);
        $results = $this->client->query($query);
        return $this->transformConceptSearchResults($results, array($params->getVocab()));
    }

    /**
     * Generates sparql query clauses used for creating the alphabetical index.
     * @param string $letter the letter (or special class) to search for
     * @return array of sparql query clause strings
     */
    private function formatFilterConditions($letter) {
        $use_regex = false;

        if ($letter == '*') {
            $letter = '.*';
            $use_regex = true;
        } elseif ($letter == '0-9') {
            $letter = '[0-9].*';
            $use_regex = true;
        } elseif ($letter == '!*') {
            $letter = '[^\\\\p{L}\\\\p{N}].*';
            $use_regex = true;
        }

        # make text query clause
        $lcletter = mb_strtolower($letter, 'UTF-8'); // convert to lower case, UTF-8 safe
        if ($use_regex) {
            $filtercond_label = "regex(str(?label), '^$letter$', 'i')";
            $filtercond_alabel = "regex(str(?alabel), '^$letter$', 'i')";
        } else {
            $filtercond_label = "strstarts(lcase(str(?label)), '$lcletter')";
            $filtercond_alabel = "strstarts(lcase(str(?alabel)), '$lcletter')";
        }
        return array('filterpref' => $filtercond_label, 'filteralt' => $filtercond_alabel);
    }

    /**
     * Generates the sparql query used for rendering the alphabetical index.
     * @param string $letter the letter (or special class) to search for
     * @param string $lang language of labels
     * @param integer $limit limits the amount of results
     * @param integer $offset offsets the result set
     * @param array $classes
     * @return string sparql query
     */
    protected function generateAlphabeticalListQuery($letter, $lang, $limit, $offset, $classes) {
        $gc = $this->graphClause;
        $classes = ($classes) ? $classes : array('http://www.w3.org/2004/02/skos/core#Concept');
        $values = $this->formatValues('?type', $classes, 'uri');
        $limitandoffset = $this->formatLimitAndOffset($limit, $offset);
        $conditions = $this->formatFilterConditions($letter);
        $filtercond_label = $conditions['filterpref'];
        $filtercond_alabel = $conditions['filteralt'];

        $query = <<<EOQ
SELECT DISTINCT ?s ?label ?alabel
WHERE {
  $gc {
    {
      ?s skos:prefLabel ?label .
      FILTER (
        $filtercond_label
        && langMatches(lang(?label), '$lang')
      )
    }
    UNION
    {
      {
        ?s skos:altLabel ?alabel .
        FILTER (
          $filtercond_alabel
          && langMatches(lang(?alabel), '$lang')
        )
      }
      {
        ?s skos:prefLabel ?label .
        FILTER (langMatches(lang(?label), '$lang'))
      }
    }
    ?s a ?type .
    FILTER NOT EXISTS { ?s owl:deprecated true }
  } $values
}
ORDER BY LCASE(IF(BOUND(?alabel), STR(?alabel), STR(?label))) $limitandoffset
EOQ;
        return $query;
    }

    /**
     * Transforms the alphabetical list query results into an array format.
     * @param EasyRdf_Sparql_Result $results
     * @return array
     */
    private function transformAlphabeticalListResults($results) {
        $ret = array();

        foreach ($results as $row) {
            if (!isset($row->s)) {
                continue;
            }
            // don't break if query returns a single dummy result

            $hit = array();
            $hit['uri'] = $row->s->getUri();

            $hit['localname'] = $row->s->localName();

            $hit['prefLabel'] = $row->label->getValue();
            $hit['lang'] = $row->label->getLang();

            if (isset($row->alabel)) {
                $hit['altLabel'] = $row->alabel->getValue();
                $hit['lang'] = $row->alabel->getLang();
            }

            $ret[] = $hit;
        }

        return $ret;
    }

    /**
     * Query for concepts with a term starting with the given letter. Also special classes '0-9' (digits),
     * '*!' (special characters) and '*' (everything) are accepted.
     * @param string $letter the letter (or special class) to search for
     * @param string $lang language of labels
     * @param integer $limit limits the amount of results
     * @param integer $offset offsets the result set
     * @param array $classes
     */
    public function queryConceptsAlphabetical($letter, $lang, $limit = null, $offset = null, $classes = null) {
        $query = $this->generateAlphabeticalListQuery($letter, $lang, $limit, $offset, $classes);
        $results = $this->client->query($query);
        return $this->transformAlphabeticalListResults($results);
    }

    /**
     * Creates the query used for finding out which letters should be displayed in the alphabetical index.
     * @param string $lang language
     * @return string sparql query
     */
    private function generateFirstCharactersQuery($lang, $classes) {
        $gc = $this->graphClause;
        $classes = (sizeof($classes) > 0) ? $classes : array('http://www.w3.org/2004/02/skos/core#Concept');
        $values = $this->formatValues('?type', $classes, 'uri');
        $query = <<<EOQ
SELECT DISTINCT (substr(ucase(str(?label)), 1, 1) as ?l) WHERE {
  $gc {
    ?c skos:prefLabel ?label .
    ?c a ?type
    FILTER(langMatches(lang(?label), '$lang'))
  }
  $values
}
EOQ;
        return $query;
    }

    /**
     * Transforms the first characters query results into an array format.
     * @param EasyRdf_Sparql_Result $result
     * @return array
     */
    private function transformFirstCharactersResults($result) {
        $ret = array();
        foreach ($result as $row) {
            $ret[] = $row->l->getValue();
        }
        return $ret;
    }

    /**
     * Query for the first characters (letter or otherwise) of the labels in the particular language.
     * @param string $lang language
     * @return array array of characters
     */
    public function queryFirstCharacters($lang, $classes = null) {
        $query = $this->generateFirstCharactersQuery($lang, $classes);
        $result = $this->client->query($query);
        return $this->transformFirstCharactersResults($result);
    }

    /**
     * @param string $uri
     * @param string $lang
     * @return string sparql query string
     */
    private function generateLabelQuery($uri, $lang) {
        $gc = $this->graphClause;
        $labelcond_label = ($lang) ? "FILTER( langMatches(lang(?label), '$lang') )" : "";
        $query = <<<EOQ
SELECT ?label
WHERE {
  $gc {
    <$uri> a ?type .
    OPTIONAL {
      <$uri> skos:prefLabel ?label .
      $labelcond_label
    }
    OPTIONAL {
      <$uri> rdfs:label ?label .
      $labelcond_label
    }
    OPTIONAL {
      <$uri> dc:title ?label .
      $labelcond_label
    }
    OPTIONAL {
      <$uri> dc11:title ?label .
      $labelcond_label
    }
  }
}
EOQ;
        return $query;
    }

    /**
     * Query for a label (skos:prefLabel, rdfs:label, dc:title, dc11:title) of a resource.
     * @param string $uri
     * @param string $lang
     * @return array array of labels (key: lang, val: label), or null if resource doesn't exist
     */
    public function queryLabel($uri, $lang) {
        $query = $this->generateLabelQuery($uri, $lang);
        $result = $this->client->query($query);
        $ret = array();
        foreach ($result as $row) {
            if (!isset($row->label)) {
                return array();
            }
            // existing concept but no labels
            $ret[$row->label->getLang()] = $row->label;
        }

        if (sizeof($ret) > 0) {
            return $ret;
        }
        // existing concept, with label(s)
        else {
            return null;
        }
        // nonexistent concept
    }

    /**
     * Generates a sparql query for queryProperty.
     * @param string $uri
     * @param string $prop the name of the property eg. 'skos:broader'.
     * @param string $lang
     * @param boolean $anylang if you want a label even when it isn't available in the language you requested.
     * @return string sparql query
     */
    private function generatePropertyQuery($uri, $prop, $lang, $anylang) {
        $gc = $this->graphClause;
        $anylang = $anylang ? "OPTIONAL { ?object skos:prefLabel ?label }" : "";

        $query = <<<EOQ
SELECT *
WHERE {
  $gc {
    <$uri> a skos:Concept .
    OPTIONAL {
      <$uri> $prop ?object .
      OPTIONAL {
        ?object skos:prefLabel ?label .
        FILTER (langMatches(lang(?label), "$lang"))
      }
      OPTIONAL {
        ?object skos:prefLabel ?label .
        FILTER (lang(?label) = "")
      }
      $anylang
    }
  }
}
EOQ;
        return $query;
    }

    /**
     * Transforms the sparql query result into an array or null if the concept doesn't exist.
     * @param EasyRdf_Sparql_Result $result
     * @param string $lang
     * @return array array of property values (key: URI, val: label), or null if concept doesn't exist
     */
    private function transformPropertyQueryResults($result, $lang) {
        $ret = array();
        foreach ($result as $row) {
            if (!isset($row->object)) {
                return array();
            }
            // existing concept but no properties
            if (isset($row->label)) {
                if ($row->label->getLang() === $lang || array_key_exists($row->object->getUri(), $ret) === false) {
                    $ret[$row->object->getUri()]['label'] = $row->label->getValue();
                }

            } else {
                $ret[$row->object->getUri()]['label'] = null;
            }
        }
        if (sizeof($ret) > 0) {
            return $ret;
        }
        // existing concept, with properties
        else {
            return null;
        }
        // nonexistent concept
    }

    /**
     * Query a single property of a concept.
     * @param string $uri
     * @param string $prop the name of the property eg. 'skos:broader'.
     * @param string $lang
     * @param boolean $anylang if you want a label even when it isn't available in the language you requested.
     * @return array array of property values (key: URI, val: label), or null if concept doesn't exist
     */
    public function queryProperty($uri, $prop, $lang, $anylang = false) {
        $uri = is_array($uri) ? $uri[0] : $uri;
        $query = $this->generatePropertyQuery($uri, $prop, $lang, $anylang);
        $result = $this->client->query($query);
        return $this->transformPropertyQueryResults($result, $lang);
    }

    /**
     * Query a single transitive property of a concept.
     * @param string $uri
     * @param string $prop the name of the property eg. 'skos:broader'.
     * @param string $lang
     * @param integer $limit
     * @param boolean $anylang if you want a label even when it isn't available in the language you requested.
     * @return string sparql query
     */
    private function generateTransitivePropertyQuery($uri, $prop, $lang, $limit, $anylang) {
        $uri = is_array($uri) ? $uri[0] : $uri;
        $gc = $this->graphClause;
        $filter = $anylang ? "" : "FILTER (langMatches(lang(?label), \"$lang\"))";
        // need to do a SPARQL subquery because LIMIT needs to be applied /after/
        // the direct relationships have been collapsed into one string
        $query = <<<EOQ
SELECT *
WHERE {
  SELECT ?object ?label (GROUP_CONCAT(?dir) as ?direct)
  WHERE {
    $gc {
      <$uri> a skos:Concept .
      OPTIONAL {
        <$uri> $prop* ?object .
        OPTIONAL {
          ?object $prop ?dir .
        }
      }
      OPTIONAL {
        ?object skos:prefLabel ?label .
        $filter
      }
    }
  }
  GROUP BY ?object ?label
}
LIMIT $limit
EOQ;
        return $query;
    }

    /**
     * Transforms the sparql query result object into an array.
     * @param EasyRdf_Sparql_Result $result
     * @param string $lang
     * @param string $fallbacklang language to use if label is not available in the preferred language
     * @return array of property values (key: URI, val: label), or null if concept doesn't exist
     */
    private function transformTransitivePropertyResults($result, $lang, $fallbacklang) {
        $ret = array();
        foreach ($result as $row) {
            if (!isset($row->object)) {
                return array();
            }
            // existing concept but no properties
            if (isset($row->label)) {
                $val = array('label' => $row->label->getValue());
            } else {
                $val = array('label' => null);
            }
            if (isset($row->direct) && $row->direct->getValue() != '') {
                $val['direct'] = explode(' ', $row->direct->getValue());
            }
            // Preventing labels in a non preferred language overriding the preferred language.
            if (isset($row->label) && $row->label->getLang() === $lang || array_key_exists($row->object->getUri(), $ret) === false) {
                if (!isset($row->label) || $row->label->getLang() === $lang) {
                    $ret[$row->object->getUri()] = $val;
                } elseif ($row->label->getLang() === $fallbacklang) {
                    $val['label'] .= ' (' . $row->label->getLang() . ')';
                    $ret[$row->object->getUri()] = $val;
                }
            }
        }

        // second iteration of results to find labels for the ones that didn't have one in the preferred languages
        foreach ($result as $row) {
            if (isset($row->object) && array_key_exists($row->object->getUri(), $ret) === false) {
                $val = array('label' => $row->label->getValue());
                if (isset($row->direct) && $row->direct->getValue() != '') {
                    $val['direct'] = explode(' ', $row->direct->getValue());
                }
                $ret[$row->object->getUri()] = $val;
            }
        }

        if (sizeof($ret) > 0) {
            return $ret;
        }
        // existing concept, with properties
        else {
            return null;
        }
        // nonexistent concept
    }

    /**
     * Query a single transitive property of a concept.
     * @param string $uri
     * @param string $prop the name of the property eg. 'skos:broader'.
     * @param string $lang
     * @param string $fallbacklang language to use if label is not available in the preferred language
     * @param integer $limit
     * @param boolean $anylang if you want a label even when it isn't available in the language you requested.
     * @return array array of property values (key: URI, val: label), or null if concept doesn't exist
     */
    public function queryTransitiveProperty($uri, $prop, $lang, $limit, $anylang = false, $fallbacklang = '') {
        $query = $this->generateTransitivePropertyQuery($uri, $prop, $lang, $limit, $anylang);
        $result = $this->client->query($query);
        return $this->transformTransitivePropertyResults($result, $lang, $fallbacklang);
    }

    /**
     * Generates the query for a concepts skos:narrowers.
     * @param string $uri
     * @param string $lang
     * @param string $fallback
     * @return string sparql query
     */
    private function generateNarrowerQuery($uri, $lang, $fallback) {
        $uri = is_array($uri) ? $uri[0] : $uri;
        $gc = $this->graphClause;
        $query = <<<EOQ
SELECT ?child ?label ?child ?grandchildren ?notation WHERE {
  $gc {
    <$uri> a skos:Concept .
    OPTIONAL {
      <$uri> skos:narrower ?child .
      OPTIONAL {
        ?child skos:prefLabel ?label .
        FILTER (langMatches(lang(?label), "$lang"))
      }
      OPTIONAL {
        ?child skos:prefLabel ?label .
        FILTER (langMatches(lang(?label), "$fallback"))
      }
      OPTIONAL { # other language case
        ?child skos:prefLabel ?label .
      }
      OPTIONAL {
        ?child skos:notation ?notation .
      }
      BIND ( EXISTS { ?child skos:narrower ?a . } AS ?grandchildren )
    }
  }
}
EOQ;
        return $query;
    }

    /**
     * Transforms the sparql result object into an array.
     * @param EasyRdf_Sparql_Result $result
     * @param string $lang
     * @return array array of arrays describing each child concept, or null if concept doesn't exist
     */
    private function transformNarrowerResults($result, $lang) {
        $ret = array();
        foreach ($result as $row) {
            if (!isset($row->child)) {
                return array();
            }
            // existing concept but no children

            $label = null;
            if (isset($row->label)) {
                if ($row->label->getLang() == $lang) {
                    $label = $row->label->getValue();
                } else {
                    $label = $row->label->getValue() . " (" . $row->label->getLang() . ")";
                }

            }
            $child_array = array(
                'uri' => $row->child->getUri(),
                'prefLabel' => $label,
                'hasChildren' => filter_var($row->grandchildren->getValue(), FILTER_VALIDATE_BOOLEAN),
            );
            if (isset($row->notation)) {
                $child_array['notation'] = $row->notation->getValue();
            }

            $ret[] = $child_array;
        }
        if (sizeof($ret) > 0) {
            return $ret;
        }
        // existing concept, with children
        else {
            return null;
        }
        // nonexistent concept
    }

    /**
     * Query the narrower concepts of a concept.
     * @param string $uri
     * @param string $lang
     * @param string $fallback
     * @return array array of arrays describing each child concept, or null if concept doesn't exist
     */
    public function queryChildren($uri, $lang, $fallback) {
        $query = $this->generateNarrowerQuery($uri, $lang, $fallback);
        $result = $this->client->query($query);
        return $this->transformNarrowerResults($result, $lang);
    }

    /**
     * Query the top concepts of a vocabulary.
     * @param string $conceptSchemes concept schemes whose top concepts to query for
     * @param string $lang language of labels
     */
    public function queryTopConcepts($conceptSchemes, $lang) {
        if (!is_array($conceptSchemes)) {
            $conceptSchemes = array($conceptSchemes);
        }

        $values = $this->formatValues('?topuri', $conceptSchemes, 'uri');

        $gc = $this->graphClause;
        $query = <<<EOQ
SELECT DISTINCT ?top ?topuri ?label ?notation ?children WHERE {
  $gc {
  ?top skos:topConceptOf ?topuri .
  ?top skos:prefLabel ?label .
  FILTER (langMatches(lang(?label), "$lang"))
  OPTIONAL { ?top skos:notation ?notation . }
  BIND ( EXISTS { ?top skos:narrower ?a . } AS ?children )
  }
  $values
}
EOQ;
        $result = $this->client->query($query);
        $ret = array();
        foreach ($result as $row) {
            if (isset($row->top) && isset($row->label)) {
                $top = array('uri' => $row->top->getUri(), 'topConceptOf' => $row->topuri->getUri(), 'label' => $row->label->getValue(), 'hasChildren' => filter_var($row->children->getValue(), FILTER_VALIDATE_BOOLEAN));
                if (isset($row->notation)) {
                    $top['notation'] = $row->notation->getValue();
                }

                $ret[] = $top;
            }
        }

        return $ret;
    }

    /**
     * Generates a sparql query for finding the hierarchy for a concept.
     * @param string $uri concept uri.
     * @param string $lang
     * @param string $fallback language to use if label is not available in the preferred language
     * @return string sparql query
     */
    private function generateParentListQuery($uri, $lang, $fallback) {
        $gc = $this->graphClause;
        $query = <<<EOQ
SELECT ?broad ?parent ?member ?children ?grandchildren
(SAMPLE(?lab) as ?label) (SAMPLE(?childlab) as ?childlabel) (SAMPLE(?topcs) AS ?top) (SAMPLE(?nota) as ?notation) (SAMPLE(?childnota) as ?childnotation)
WHERE {
    $gc {
      <$uri> a skos:Concept .
      OPTIONAL {
      <$uri> skos:broader* ?broad .
      OPTIONAL {
        ?broad skos:prefLabel ?lab .
        FILTER (langMatches(lang(?lab), "$lang"))
      }
      OPTIONAL {
        ?broad skos:prefLabel ?lab .
        FILTER (langMatches(lang(?lab), "$fallback"))
      }
      OPTIONAL { # fallback - other language case
        ?broad skos:prefLabel ?lab .
      }
      OPTIONAL { ?broad skos:notation ?nota . }
      OPTIONAL { ?broad skos:broader ?parent . }
      OPTIONAL { ?broad skos:narrower ?children .
        OPTIONAL {
          ?children skos:prefLabel ?childlab .
          FILTER (langMatches(lang(?childlab), "$lang"))
        }
        OPTIONAL {
          ?children skos:prefLabel ?childlab .
          FILTER (langMatches(lang(?childlab), "$fallback"))
        }
        OPTIONAL { # fallback - other language case
          ?children skos:prefLabel ?childlab .
        }
        OPTIONAL {
          ?children skos:notation ?childnota .
        }
      }
      BIND ( EXISTS { ?children skos:narrower ?a . } AS ?grandchildren )
      OPTIONAL { ?broad skos:topConceptOf ?topcs . }
    }
}
}
GROUP BY ?broad ?parent ?member ?children ?grandchildren
EOQ;
        return $query;
    }

    /**
     * Transforms the result into an array.
     * @param EasyRdf_Sparql_Result
     * @param string $lang
     * @return an array for the REST controller to encode.
     */
    private function transformParentListResults($result, $lang) {
        $ret = array();
        foreach ($result as $row) {
            if (!isset($row->broad)) {
                return array();
            }
            // existing concept but no broaders
            $uri = $row->broad->getUri();
            if (!isset($ret[$uri])) {
                $ret[$uri] = array('uri' => $uri);
            }
            if (isset($row->exact)) {
                $ret[$uri]['exact'] = $row->exact->getUri();
            }
            if (isset($row->top)) {
                $ret[$uri]['top'] = $row->top->getUri();
            }
            if (isset($row->children)) {
                if (!isset($ret[$uri]['narrower'])) {
                    $ret[$uri]['narrower'] = array();
                }

                $label = null;
                if (isset($row->childlabel)) {
                    $label = $row->childlabel->getValue();
                    if ($row->childlabel->getLang() !== $lang) {
                        $label .= " (" . $row->childlabel->getLang() . ")";
                    }

                }

                $child_arr = array(
                    'uri' => $row->children->getUri(),
                    'label' => $label,
                    'hasChildren' => filter_var($row->grandchildren->getValue(), FILTER_VALIDATE_BOOLEAN),
                );
                if (isset($row->childnotation)) {
                    $child_arr['notation'] = $row->childnotation->getValue();
                }

                if (!in_array($child_arr, $ret[$uri]['narrower'])) {
                    $ret[$uri]['narrower'][] = $child_arr;
                }

            }
            if (isset($row->label)) {
                $preflabel = $row->label->getValue();
                if ($row->label->getLang() !== $lang) {
                    $preflabel .= ' (' . $row->label->getLang() . ')';
                }

                $ret[$uri]['prefLabel'] = $preflabel;
            }
            if (isset($row->notation)) {
                $ret[$uri]['notation'] = $row->notation->getValue();
            }

            if (isset($row->parent) && (isset($ret[$uri]['broader']) && !in_array($row->parent->getUri(), $ret[$uri]['broader']))) {
                $ret[$uri]['broader'][] = $row->parent->getUri();
            } elseif (isset($row->parent) && !isset($ret[$uri]['broader'])) {
                $ret[$uri]['broader'][] = $row->parent->getUri();
            }
        }
        if (sizeof($ret) > 0) {
            return $ret;
        }
        // existing concept, with children
        else {
            return null;
        }
        // nonexistent concept
    }

    /**
     * Query for finding the hierarchy for a concept.
     * @param string $uri concept uri.
     * @param string $lang
     * @param string $fallback language to use if label is not available in the preferred language
     * @return an array for the REST controller to encode.
     */
    public function queryParentList($uri, $lang, $fallback) {
        $query = $this->generateParentListQuery($uri, $lang, $fallback);
        $result = $this->client->query($query);
        return $this->transformParentListResults($result, $lang);
    }

    /**
     * return a list of concept group instances, sorted by label
     * @param string $groupClass URI of concept group class
     * @param string $lang language of labels to return
     * @return string sparql query
     */
    private function generateConceptGroupsQuery($groupClass, $lang) {
        $gc = $this->graphClause;
        $query = <<<EOQ
SELECT ?group (GROUP_CONCAT(DISTINCT STR(?child)) as ?children) ?label ?members ?notation
WHERE {
 $gc {
   ?group a <$groupClass> .
   OPTIONAL { ?group skos:member|isothes:subGroup ?child .
              ?child a <$groupClass> }
   BIND(EXISTS{?group skos:member ?submembers} as ?members)
   OPTIONAL { ?group skos:prefLabel ?label }
   OPTIONAL { ?group rdfs:label ?label }
   FILTER (langMatches(lang(?label), '$lang'))
   OPTIONAL { ?group skos:notation ?notation }
 }
}
GROUP BY ?group ?label ?members ?notation
ORDER BY lcase(?label)
EOQ;
        return $query;
    }

    /**
     * Transforms the sparql query result into an array.
     * @param EasyRdf_Sparql_Result $result
     * @return array
     */
    private function transformConceptGroupsResults($result) {
        $ret = array();
        foreach ($result as $row) {
            if (!isset($row->group)) {
                # no groups found, see issue #357
                continue;
            }
            $group = array('uri' => $row->group->getURI());
            if (isset($row->label)) {
                $group['prefLabel'] = $row->label->getValue();
            }

            if (isset($row->children)) {
                $group['childGroups'] = explode(' ', $row->children->getValue());
            }

            if (isset($row->members)) {
                $group['hasMembers'] = $row->members->getValue();
            }

            if (isset($row->notation)) {
                $group['notation'] = $row->notation->getValue();
            }

            $ret[] = $group;
        }
        return $ret;
    }

    /**
     * return a list of concept group instances, sorted by label
     * @param string $groupClass URI of concept group class
     * @param string $lang language of labels to return
     * @return array Result array with group URI as key and group label as value
     */
    public function listConceptGroups($groupClass, $lang) {
        $query = $this->generateConceptGroupsQuery($groupClass, $lang);
        $result = $this->client->query($query);
        return $this->transformConceptGroupsResults($result);
    }

    /**
     * Generates the sparql query for listConceptGroupContents
     * @param string $groupClass URI of concept group class
     * @param string $group URI of the concept group instance
     * @param string $lang language of labels to return
     * @return string sparql query
     */
    private function generateConceptGroupContentsQuery($groupClass, $group, $lang) {
        $gc = $this->graphClause;
        $query = <<<EOQ
SELECT ?conc ?super ?label ?members ?type ?notation
WHERE {
 $gc {
   <$group> a <$groupClass> .
   { <$group> skos:member ?conc . } UNION { ?conc isothes:superGroup <$group> }
   FILTER NOT EXISTS { ?conc owl:deprecated true }
   ?conc a ?type .
   OPTIONAL { ?conc skos:prefLabel ?label .
    FILTER (langMatches(lang(?label), '$lang'))
   }
   OPTIONAL { ?conc skos:prefLabel ?label . }
   OPTIONAL { ?conc skos:notation ?notation }
 }
 BIND(EXISTS{?submembers isothes:superGroup ?conc} as ?super)
 BIND(EXISTS{?conc skos:member ?submembers} as ?members)
} ORDER BY lcase(?label)
EOQ;
        return $query;
    }

    /**
     * Transforms the sparql query result into an array.
     * @param EasyRdf_Sparql_Result $result
     * @param string $lang language of labels to return
     * @return array
     */
    private function transformConceptGroupContentsResults($result, $lang) {
        $ret = array();
        $values = array();
        foreach ($result as $row) {
            if (!array_key_exists($row->conc->getURI(), $values)) {
                $values[$row->conc->getURI()] = array(
                    'uri' => $row->conc->getURI(),
                    'isSuper' => $row->super->getValue(),
                    'hasMembers' => $row->members->getValue(),
                    'type' => array($row->type->shorten()),
                );
                if (isset($row->label)) {
                    if ($row->label->getLang() == $lang) {
                        $values[$row->conc->getURI()]['prefLabel'] = $row->label->getValue();
                    } else {
                        $values[$row->conc->getURI()]['prefLabel'] = $row->label->getValue() . " (" . $row->label->getLang() . ")";
                    }

                }
                if (isset($row->notation)) {
                    $values[$row->conc->getURI()]['notation'] = $row->notation->getValue();
                }

            } else {
                $values[$row->conc->getURI()]['type'][] = $row->type->shorten();
            }
        }

        foreach ($values as $val) {
            $ret[] = $val;
        }

        return $ret;
    }

    /**
     * return a list of concepts in a concept group
     * @param string $groupClass URI of concept group class
     * @param string $group URI of the concept group instance
     * @param string $lang language of labels to return
     * @return array Result array with concept URI as key and concept label as value
     */
    public function listConceptGroupContents($groupClass, $group, $lang) {
        $query = $this->generateConceptGroupContentsQuery($groupClass, $group, $lang);
        $result = $this->client->query($query);
        return $this->transformConceptGroupContentsResults($result, $lang);
    }

    /**
     * Generates the sparql query for queryChangeList.
     * @param string $lang language of labels to return.
     * @param int $offset offset of results to retrieve; 0 for beginning of list
     * @return string sparql query
     */
    private function generateChangeListQuery($lang, $offset, $prop) {
        $gc = $this->graphClause;
        $offset = ($offset) ? 'OFFSET ' . $offset : '';

        $query = <<<EOQ
SELECT DISTINCT ?concept ?date ?label
WHERE {
  $gc {
    ?concept a skos:Concept .
    ?concept $prop ?date .
    ?concept skos:prefLabel ?label .
    FILTER (langMatches(lang(?label), '$lang'))
  }
}
ORDER BY DESC(YEAR(?date)) DESC(MONTH(?date)) LCASE(?label)
LIMIT 200 $offset
EOQ;
        return $query;
    }

    /**
     * Transforms the sparql query result into an array.
     * @param EasyRdf_Sparql_Result $result
     * @return array
     */
    private function transformChangeListResults($result) {
        $ret = array();
        foreach ($result as $row) {
            $concept = array('uri' => $row->concept->getURI());
            if (isset($row->label)) {
                $concept['prefLabel'] = $row->label->getValue();
            }

            if (isset($row->date)) {
                $concept['date'] = $row->date->getValue();
            }

            $ret[] = $concept;
        }
        return $ret;
    }

    /**
     * return a list of recently changed or entirely new concepts
     * @param string $lang language of labels to return
     * @param int $offset offset of results to retrieve; 0 for beginning of list
     * @return array Result array
     */
    public function queryChangeList($lang, $offset, $prop) {
        $query = $this->generateChangeListQuery($lang, $offset, $prop);
        $result = $this->client->query($query);
        return $this->transformChangeListResults($result);
    }
}<|MERGE_RESOLUTION|>--- conflicted
+++ resolved
@@ -803,16 +803,8 @@
      */
     protected function generateConceptSearchQuery($vocabs, $hidden, $fields, $unique, $params) {
         $gc = $this->graphClause;
-<<<<<<< HEAD
         $limitandoffset = $this->formatLimitAndOffset($params->getSearchLimit(), $params->getOffset());
         $formattedtype = $this->formatTypes($params->getTypeLimit(), $params->getArrayClass());
-=======
-
-        $limitandoffset = $this->formatLimitAndOffset($limit, $offset);
-
-        $formattedtype = $this->formatTypes($types, $arrayClass);
->>>>>>> 2947b94c
-
         $formattedbroader = $this->formatBroader($params->getLang(), $fields);
         $extravars = $formattedbroader['extravars'];
         $extrafields = $formattedbroader['extrafields'];
@@ -830,11 +822,7 @@
             $props[] = 'skos:hiddenLabel';
         }
 
-<<<<<<< HEAD
-        $values_graph = $this->formatValuesGraph($params->getVocab());
-=======
-        $filter_graph = $this->formatFilterGraph($vocabs);
->>>>>>> 2947b94c
+        $filter_graph = $this->formatFilterGraph($params->getVocab());
 
         // remove futile asterisks from the search term
         $term = $params->getSearchTerm();
