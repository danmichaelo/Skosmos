--- conflicted
+++ resolved
@@ -669,12 +669,8 @@
      * @param string $term search term
      * @param string $lang language code of the returned labels
      * @param string $search_lang language code used for matching labels (null means any language)
-<<<<<<< HEAD
-     * @param array $props properties to target e.g. array('skos:prefLabel','skos:altLabel')
+     * @param string[] $props properties to target e.g. array('skos:prefLabel','skos:altLabel')
      * @param boolean $unique restrict results to unique concepts (default: false)
-=======
-     * @param string[] $props properties to target e.g. array('skos:prefLabel','skos:altLabel')
->>>>>>> 67a02624
      * @return string sparql query
      */
     protected function generateConceptSearchQueryInner($term, $lang, $search_lang, $props, $unique) {
