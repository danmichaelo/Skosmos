/* 
 * Copyright (c) 2012 Aalto University and University of Helsinki
 * MIT License
 * see LICENSE.txt for more information
 */

 /*
  * Ajax query queue that keeps track of ongoing queries 
  * so they can be cancelled if a another event is triggered.
  */
 $.ajaxQ = (function(){
  var id = 0, Q = {};

  $(document).ajaxSend(function(e, jqx){
    jqx._id = ++id;
    Q[jqx._id] = jqx;
  });
  $(document).ajaxComplete(function(e, jqx){
    delete Q[jqx._id];
  });

  return {
    abortAll: function(){
      var r = [];
      $.each(Q, function(i, jqx){
        r.push(jqx._id);
        jqx.abort();
      });
      return r;
    }
  };

  })();

$(function() { // DOCUMENT READY 

  var spinner = '<div class="loading-spinner"><span class="spinner-text">'+ loading_text + '</span><span class="spinner" /></div>';

  var selectedVocabs = [];
  var vocabSelectionString = readCookie('SKOSMOS_SELECTED') ? readCookie('SKOSMOS_SELECTED') : '';
  $('#selected-vocabs').val(vocabSelectionString);

  // Shortens the properties that don't fit on one row on the search result view.
  function shortenProperties() {
    $properties = $('.property-values');
    for (var i = 0; i < $properties.length; i++) {
      var $property = $($properties[i]);
      if ($property.height() > 24) {
        $property.addClass('shortened-property');
        var count = $property.children('.value').length;
        var uri = $property.parent().siblings('.prefLabel')[0].href;
        var shortened = '<a href="' + uri +'" class="versal shortened-symbol" style="">... (' + count +')</a>';
        $property.parent().append(shortened);
      }
    }
  }

  shortenProperties();

  // kills the autocomplete after a form submit so we won't have to wait for the ajax to complete.
  $('.navbar-form').submit(
    function(event) {
      $('#search-field').typeahead('destroy');
      $.ajaxQ.abortAll();
    }
  );


  /*
   * Moving the sidenav scrollbar towards the current concept. Aiming the current
   * concept at vertical center of the container. Each concept needs 18px height.
   */
  $(document).ajaxComplete(function(event, xhr, settings) {
    $('.property-click').qtip({ 
      position: { my: 'bottom center', at: 'top center' },
      style: { classes: 'qtip-tipsy qtip-skosmos' } 
    });
    if (settings.url.indexOf('groups') !== -1 || settings.url.indexOf('index') !== -1) {
      $('.sidebar-grey').removeClass(function(index, classes) {
        var elementClasses = classes.split(' ');
        var removeThese = [];

        $.each(elementClasses, function() {
          if(this.match(/jstree*/))
          removeThese.push(this);
        });
        return removeThese.join(' ');
      });
    }
    // Sidenav actions only happen when doing other queries than the autocomplete.
    if (settings.url.indexOf('index') !== -1 || settings.url.indexOf('groups') !== -1 || settings.url.indexOf('hierarchy') !== -1) {
      var snap = (settings.url.indexOf('hierarchy') !== -1) ? 18 : 15;
      countAndSetOffset();
      $(".sidebar-grey").mCustomScrollbar({ 
        scrollInertia: 0, 
        mouseWheel:{ scrollAmount: 105 },
        snapAmount: snap,
        snapOffset: 1
      });
      if (settings.url.indexOf('hierarchy') !== -1)
        $(".sidebar-grey").mCustomScrollbar('scrollTo', scrollToConcept());
    } 
    if (settings.url.indexOf('search') !== -1 && $('.tt-suggestion').length > 6)
      $(".tt-dropdown-menu").mCustomScrollbar({ 
        scrollInertia: 0
      });
  });

  function scrollToConcept() {
    var containerHeight = $('.sidebar-grey').height();
    var conceptCount = Math.floor((containerHeight * 0.66) / 18);
    var scrollAmount = 18 * conceptCount;
    if ($('#jstree-leaf-proper').length)
      return $('#jstree-leaf-proper')[0].offsetTop-scrollAmount;
  }

  // if on the search results page and there is only one result 
  if ($('.concept-info').length === 1) { 
    invokeParentTree(getTreeConfiguration()); 
  }

  // if we are on the vocab front page initialize the hierarchy view with a top concept.
  $(document).on('click', '#hier-trigger', function () {
    var $content = $('.sidebar-grey');
    $content.empty().prepend(spinner);
    if($('.uri-input-box').length === 0) { // if on the vocabulary front page
      $('.active').removeClass('active');
      $('#hier-trigger').parent().addClass('active');
      $content.removeClass('sidebar-grey-alpha');
      $('.pagination').hide();
      $content.append('<div class="hierarchy-bar-tree"></div>');
      invokeParentTree(getTreeConfiguration(true)); 
      $('#hier-trigger').attr('href', '#');
      return false;
    }
    var uri = $('.uri-input-box').html();
    var redirectUrl = 'http://' + base_url + vocab + '/' + lang + '/page/' + uri.split('/')[uri.split('/').length-1];
    window.location.replace(encodeURI(redirectUrl));
  });

  var textColor = $('.search-parameter-highlight').css('color');
  countAndSetOffset();

  if(parts.indexOf('search') == -1) { // Disabled if on the search results page.
  /*
   * Event handler for clicking the preflabel and making a selection of it for copy pasting.
   */
    $(document).on('click','.prefLabel',
      function() {
        var text = $('.prefLabel')[0];    
        var range;
        if (document.body.createTextRange) { // ms
          range = document.body.createTextRange();
          range.moveToElementText(text);
          range.select();
        } else if (window.getSelection) { // moz, opera, webkit
          var selection = window.getSelection();            
          range = document.createRange();
          range.selectNodeContents(text);
          selection.removeAllRanges();
          selection.addRange(range);
        }
        return false;
      }
      );
    
  }
    
  $(document).on('click','.uri-input-box',
    function() {
      var $clicked = $(this);
      var text = $clicked[0];    
      var range;
      if (document.body.createTextRange) { // ms
        range = document.body.createTextRange();
        range.moveToElementText(text);
        range.select();
      } else if (window.getSelection) { // moz, opera, webkit
        var selection = window.getSelection();            
        range = document.createRange();
        range.selectNodeContents(text);
        selection.removeAllRanges();
        selection.addRange(range);
      }
      return false;
    }
  );
  
  // Calculates and sets how many vertical pixels the sidebar height should be at the current scroll position.
  function countAndSetOffset() {
    if ($('#sidebar').length && !$('#sidebar').hasClass('fixed')) {
      var yOffset = window.innerHeight - ( $('#sidebar').offset().top - pageYOffset);
      $('#sidebar').css('height', yOffset);
    }
  }

  // Debounce function from underscore.js
  function debounce(a,b,c){var d;return function(){var e=this,f=arguments;clearTimeout(d),d=setTimeout(function(){d=null,c||a.apply(e,f)},b),c&&!d&&a.apply(e,f)}}

  var sidebarResizer = debounce(function() {
    countAndSetOffset();
  }, 40);

  // Event handler for mutilating the sidebar css when the user scrolls the headerbar out of the view.
  if ($('.sidebar-grey').length > 0) {
    $(window).on('scroll', sidebarResizer);

    var sidebarFixed = false;
    // the handler listens to headerbars position so it works correctly after the sidebar is hidden/shown again.
    $('.headerbar').waypoint(function(direction) {
      if (!sidebarFixed && direction == 'down') {
        sidebarFixed = true;
        $('#sidebar').addClass('fixed');
      } else {
        sidebarFixed = false;
        $('#sidebar').removeClass('fixed');
      }
    }, { offset: -60 }); // when the headerbars bottom margin is at the top of the screen
  }

  // Event handler for restoring the DOM back to normal after the focus is lost from the prefLabel.
  $(':not(.search-parameter-highlight)').click(
      function(){
        $('#temp-textarea').remove();
        $('.search-parameter-highlight').css({'background': 'transparent', 'color': textColor});
      }
  );
 
  // event handling the breadcrumb expansion
  $(document).on('click', '.expand-crumbs',
      function(event){
        var clicked = $(event.currentTarget);
        clicked.parent().find('.hidden-breadcrumb').removeClass('hidden-breadcrumb').addClass('bread-crumb');
        clicked.next().remove(); // Removing and the following > symbol.
        clicked.remove(); // and the clickable '...' element
        return false;
      }
  );

  function loadPage(targetUrl) {
    if (targetUrl.indexOf('index') !== -1 || targetUrl.indexOf('groups') !== -1) {
      window.location.replace(targetUrl);
    }
    $.ajax({
      url : targetUrl,
      success : function(data) {
        $('#jstree-leaf-proper').attr('id', '');
        $('.activated-concept').removeClass('activated-concept');
        $('.jstree-clicked').removeClass('jstree-clicked'); 
        $('.content').empty();
        var title = $(data).filter('title').text();
        var response = $('.content', data).html();
        document.title = title;
        $('.content').append(response);
        var uri = $('.uri-input-box').text();
        $('a[href="' + uri + '"]').addClass('jstree-clicked');
      }
    });
  }
  
  $(window).on("popstate", function(e) {
    if (e.originalEvent.state !== null) {
      loadPage(e.originalEvent.state.url);
    }
    else
      loadPage(document.URL);
  });

  // event handler for clicking the hierarchy concepts
  $(document).on('click', '.jstree-no-icons a',
      function(event) {
        $.ajaxQ.abortAll();
        event.preventDefault();
        var base_path = path_fix.length / 3;
        var clicked = $(this);
        var $content = $('.content');
        var targetUrl = 'http://' + base_url + vocab + '/' + lang + '/page/?uri=' + event.target.href;
        var parameters = $.param({'uri' : event.target.href, 'base_path' : base_path});
        $('#hier-trigger').attr('href', targetUrl);
        $.ajax({
            url : targetUrl,
            data: parameters,
            success : function(data) {
              $('#jstree-leaf-proper').attr('id', '');
              clicked.attr('id', 'jstree-leaf-proper');
              $content.empty();
              var title = $(data).filter('title').text();
              var response = $('.content', data).html();
              document.title = title;
              if (window.history.pushState)
                window.history.pushState({url: targetUrl}, '', encodeURI(targetUrl));
              $content.append(response);
            }
        });
        return false;
      }
  );
  
  // event handler for clicking the alphabetical/group index concepts
  $(document).on('click', '.side-navi a',
      function(event) {
        $.ajaxQ.abortAll();
        var base_path = path_fix.length / 3;
        var clicked = $(this);
        $('.activated-concept').removeClass('activated-concept');
        clicked.addClass('activated-concept');
        var $content = $('.content');
        var targetUrl = event.target.href;
        var parameters = $.param({'base_path' : base_path});
        var hierButton = '<li id="hierarchy"><a id="hier-trigger" href="#">Hierarkia</a></li>';
        $.ajax({
            url : targetUrl,
            data: parameters,
            success : function(data) {
              $content.empty();
              var title = $(data).filter('title').text();
              var response = $('.content', data).html();
              document.title = title;
              if (window.history.pushState)
                window.history.pushState(null, null, encodeURI(event.target.href));
              $content.append(response);
              if (!$('#hierarchy').length)
                $('#alpha').after(hierButton);
              $('#hier-trigger').attr('href', event.target.href);
            }
        });
        return false;
      }
  );
  
  // event handler for clicking the alphabetical index tab 
  $(document).on('click', '.nav-tabs a[href$="index"]',
      function(event) {
        $.ajaxQ.abortAll();
        var base_path = path_fix.length / 3;
        $('.active').removeClass('active');
        var clicked = $(this);
        clicked.parent().addClass('active');
        var $content = $('#sidebar');
        $('.sidebar-grey').empty().prepend(spinner);
        var targetUrl = event.target.href;
        var parameters = $.param({'base_path' : base_path});
        $.ajax({
            url : targetUrl,
            data: parameters,
            success : function(data) {
              $content.empty();
              var title = $(data).filter('title').text();
              var response = $('#sidebar', data).html();
              $content.append(response);
              $('.nav').scrollTop(0);
              if (window.history.pushState)
                window.history.pushState(null, null, encodeURI(event.target.href));
              document.title = title;
            }
        });
        return false;
      }
  );
  
  // event handler for clicking the group index tab 
  $(document).on('click', '.nav-tabs a[href$="groups"]',
      function(event) {
        $.ajaxQ.abortAll();
        var base_path = path_fix.length / 3;
        $('.active').removeClass('active');
        var $clicked = $(this);
        $clicked.parent().addClass('active');
        var $pagination = $('.pagination');
        if ($pagination)
          $pagination.hide();
        var $content = $('#sidebar');
        $('.sidebar-grey').empty().removeClass('sidebar-grey-alpha').prepend(spinner);
        $content.removeClass('sidebar-grey-alpha');
        var targetUrl = event.target.href;
        var parameters = $.param({'base_path' : base_path});
        $.ajax({
            url : targetUrl,
            data: parameters,
            success : function(data) {
              $content.empty();
              var title = $(data).filter('title').text();
              var response = $('#sidebar', data).html();
              $content.append(response);
              $('.nav').scrollTop(0);
              if (window.history.pushState)
                window.history.pushState(null, null, encodeURI(event.target.href));
              document.title = title;
            }
        });
        return false;
      }
  );
 
  // event handler for clicking groups
  $(document).on('click','.group-index > li > a',
      function(event) {
        $.ajaxQ.abortAll();
        var base_path = path_fix.length / 3;
        var clicked = $(this);
        var $content = $('#sidebar');
        $('.sidebar-grey').empty().prepend(spinner);
        var targetUrl = event.target.href;
        var parameters = $.param({'base_path' : base_path});
        $.ajax({
            url : targetUrl,
            data: parameters,
            success : function(data) {
              $content.empty();
              var title = $(data).filter('title').text();
              var response = $('#sidebar', data).html();
              $content.append(response);
              $('.nav').scrollTop(0);
              if (window.history.pushState)
                window.history.pushState(null, null, encodeURI(event.target.href));
              document.title = title;
            }
        });
        return false;
      }
  );
  
  // event handler for the alphabetical index letters
  $(document).on('click','.pagination > li > a',
      function(event) {
        $.ajaxQ.abortAll();
        if ($('.alphabet-header').length === 0) {
          var $pagination = $('.pagination');
          var base_path = path_fix.length / 3;
          var $content = $('.sidebar-grey');
          $content.empty().prepend(spinner);
          var targetUrl = event.target.href;
          var parameters = $.param({'base_path' : base_path});
          $.ajax({
            url : targetUrl,
            data: parameters,
            success : function(data) {
              $('#sidebar').empty();
              var title = $(data).filter('title').text();
              var response = $('#sidebar', data).html();
              $('#sidebar').append(response);
              $('.nav').scrollTop(0);
              if (window.history.pushState)
                window.history.pushState(null, null, encodeURI(event.target.href));
              document.title = title;
            }
          });
        } else {
          var selectedLetter = $(event.target).text().trim();
          if (document.getElementsByName(selectedLetter).length === 0)
            return false;
          var offset = $('li[name=' + selectedLetter + ']').offset().top - $('body').offset().top - 5;
          $('.nav').scrollTop(offset);
        }
        return false;
      }
  );

  // sets the language cookie for 365 days
  function setLangCookie(lang) {
    createCookie('SKOSMOS_LANGUAGE', lang, 365);
  }
  
  // Event handlers for the language selection links for setting the cookie
  $('#language a').each( function(index, el) { 
    $(el).click(function() { 
      var langCode = el.id.substr(el.id.indexOf("-") + 1);
      setLangCookie(langCode);
    }); 
  });
  
  $('.search-hint').qtip({ 
    position: { my: 'top center', at: 'bottom center' },
    style: { classes: 'qtip-tipsy qtip-skosmos' } 
  });
    
  $('.property-click').qtip({ 
    position: { my: 'bottom center', at: 'top center' },
    style: { classes: 'qtip-tipsy qtip-skosmos' } 
  });
  
  // Setting the language parameters according to the cookie if found.
  var search_lang = readCookie('SKOSMOS_SEARCH_LANG');
  if (search_lang) 
    $('#lang-input')[0].value = search_lang;
  
  // taking the url parameters given by the controller 
  // into parts used for determining if we are on the search listings
  parts = parts.split('/'); // splits pathname, e.g.
  
  var rest_url = rest_base_url; 
  if (rest_url.indexOf('..') == -1 && rest_url.indexOf('http') == -1) { rest_url = encodeURI(location.protocol + '//' + rest_url); }
  
  // qlang is used in REST queries as a parameter. it is either
  // - a language code, e.g. "en", when searching in a specific language
  // - "" when searching in all languages
  var qlang = search_lang;
  
  // setting the focus to the search box on default
  $("#search-field").focus();

  if (search_lang === 'anything' || !search_lang || (typeof getUrlParams().lang !== 'undefined' && getUrlParams().lang === '')) {
    $('#lang-dropdown-toggle').html($('.lang-button-all').html() + ' <span class="caret"></span>');
    $('#lang-input').val('');
    qlang = "";
  } else if (!search_lang){
      var langPretty = $('a[hreflang=' + lang + ']').html();
      search_lang = lang;
      if (!langPretty)
        langPretty = $('a[hreflang="anything"]').html();
      $('#lang-dropdown-toggle').html(langPretty + ' <span class="caret"></span>');
      qlang = lang;
  } else {
      var langPretty = $('a[hreflang=' + search_lang + ']').html();
      if (!langPretty)
        langPretty = $('a[hreflang=""]').html();
      $('#lang-dropdown-toggle').html(langPretty + ' <span class="caret"></span>');
  }

  var search_lang_possible = false;
  $.each($('.input-group-btn a'), function(index, value) { 
    if(value.hreflang === search_lang)
      search_lang_possible = true;
  });
  
  if (!search_lang_possible) {
    var langPretty = $('a[hreflang=""]').html();
    $('#lang-dropdown-toggle').html(langPretty + ' <span class="caret"></span>');
    qlang = '';
    createCookie('SKOSMOS_SEARCH_LANG', qlang, 365);
  }

  $('.lang-button').click(function() {
    qlang = $(this)[0].attributes.hreflang.value;
    if (qlang === '')
      qlang = 'anything';
    $('#lang-dropdown-toggle').html($(this).html() + ' <span class="caret"></span>');
    $('#lang-input').val(qlang);
    createCookie('SKOSMOS_SEARCH_LANG', qlang, 365);
    if (concepts)
      concepts.clear();
  });
  
  $('.lang-button-all').on('click', function() {
    qlang = "";
    createCookie('SKOSMOS_SEARCH_LANG', 'anything', 365);
    $('#lang-input').val('');
    $('#lang-dropdown-toggle').html($('.lang-button-all').html() + ' <span class="caret"></span>');
    if (concepts)
      concepts.clear();
  });

  $('.lang-button, .lang-button-all').click(function() {
    $('#search-field').focus();
  });
  
  var searchTerm = "";
  // calls for another function to highlight search term in the labels.
  if (getUrlParams().q) {
    localSearchHighlight(decodeURI(getUrlParams().q.replace(/\*/g, '')));
    searchTerm = decodeURI(getUrlParams().q);
  }
  
  var NoResultsLabel = [ {
    "label" : noResultsTranslation,
    "vocab" : ""
  } ];
 
  // disables the button with an empty search form 
  $('#search-field').keyup(function() {
    var empty = false;
    $('#search-field').each(function() {
      if ($(this).val().length === 0) {
        empty = true; }
    });

    if (empty) {
      $('#search-all-button').attr('disabled', 'disabled');
    } else {
      $('#search-all-button').attr('disabled', false);
    }
  });

  function onSelection($e, datum) {
    if ($e.currentTarget.id !== 'parent-limit') {
      var localname = datum.localname;
      if (datum.exvocab && datum.vocab === '???') {
        localname = "?uri=" + datum.uri;
        datum.vocab = datum.exvocab;
      }
      // replaced complex logic with path_fix that should always work.
      if (datum.type && datum.type.indexOf('Collection') !== -1) {
        location.href = encodeURI(path_fix + datum.vocab + '/' + lang + '/groups/' + localname);
      } else {
        location.href = encodeURI(path_fix + datum.vocab + '/' + lang + '/page/' + localname);
      }
    } else {
      $('#parent-limit').attr('data-uri', datum.uri); 
      $('#parent-limit').val(datum.label); 
      parentLimitReady = true;
      return false;
    }
  }

  Handlebars.registerHelper('noresults', function() {
    return noResultsTranslation;
  });
  
  var typeLabels = { 'vocabs' : [] };

  var concepts = new Bloodhound({
    remote: { 
      url: rest_url + 'search?query=%QUERY*',
      ajax: {
        beforeSend: function(jqXHR, settings) {
          var vocabString = $('.frontpage').length ? vocabSelectionString : vocab; 
          var parameters = $.param({'vocab' : vocabString, 'lang' : qlang, 'labellang' : lang});
          settings.url = settings.url + '&' + parameters;
          if (typeLabels.vocabs.length === 0 || typeLabels.vocabs.indexOf(vocabString) < 0) {
            var typeParam = $.param({'vocab' : vocabString, 'lang' : lang });
            var typeUrl = rest_url + vocabString + '/types';
            var typeJson = $.getJSON(typeUrl, typeParam, function(response) {
              for(var i in response.types) {
                var type = response.types[i];
                if (type.label)
                  typeLabels[type.uri] = type.label;
              }
              typeLabels.vocabs.push(vocabString);
            });
          }
        }
      },
      // changes the response so it can be easily displayed in the handlebars template.
      filter: function(data) {
        return ($.map(data.results.filter(
          function(item) {
            return true;
          }),
          function(item) {
<<<<<<< HEAD
            console.log(item);
            var voc = item.exvocab;
            var vocabLabel = $('select.multiselect').children('[data-voc-shortname="' + voc + '"]').attr('data-label');
            item.vocabLabel = (vocabLabel) ? vocabLabel : voc;
            console.log(voc);
=======
            var voc = item.vocab;
            var vocabLabel = $('select.multiselect').children('[value="' + voc + '"]').attr('data-label');
            item.vocabLabel = (vocabLabel) ? vocabLabel : voc;
>>>>>>> 843e15f4
            item.label = item.prefLabel;
            // combining all the matched properties.
            if (item.matchedPrefLabel)
              item.matched = item.matchedPrefLabel;
            if (item.altLabel)
              item.matched = item.altLabel;
            // do not show the label language when it's same as the ui language.
            if (item.lang && item.lang === lang)
              delete(item.lang);
            if (item.type) {
              var toBeRemoved = null;
              for (var i = 0; i < item.type.length; i++) {
                if (typeLabels[item.type[i]]) {
                  item.type[i] = typeLabels[item.type[i]];
                }
                if (item.type[i] === 'skos:Concept' && item.type.length > 1) {
                  toBeRemoved = item.type.indexOf('skos:Concept');
                }
              }
              if (toBeRemoved !== null)
                item.type.splice(toBeRemoved, 1);
            }
            return item;
          }));
      }
    },
    limit: 9999,
    datumTokenizer: Bloodhound.tokenizers.whitespace,
    queryTokenizer: Bloodhound.tokenizers.whitespace
  });

  concepts.initialize();

  var autocompleteTemplate =[
    '{{# if matched }}<p class="matched-label">{{matched}}</p>',
    '{{# if lang}}<p>({{lang}})</p>{{/if}}<span class="versal">\u2192</span>{{/if}}',
    '<p class="autocomplete-label">{{label}}{{# if lang}}{{# unless matched }}<p>({{lang}})</p>{{/unless}}{{/if}}</p>',
    '{{# if type }}<span class="concept-type">{{type}}</span>{{/if}}',
    '<div class="vocab">{{vocabLabel}}</div>',
  ].join('');

  $('#search-field').typeahead({ hint: false, highlight: true, minLength: autocomplete_activation },
    {
      name: 'concept', 
      displayKey: 'label', 
      templates: {
        empty: Handlebars.compile([
          '<div><p class="autocomplete-no-results">{{#noresults}}{{/noresults}}</p></div>'
        ].join('')),
        suggestion: Handlebars.compile(autocompleteTemplate)
      },
      source: concepts.ttAdapter()
  }).on('typeahead:cursorchanged', function($e) {
    $('.tt-dropdown-menu').mCustomScrollbar("scrollTo", '.tt-cursor');
  }).on('typeahead:selected', onSelection).bind('focus', function() {
    $('#search-field').typeahead('open'); 
  });

  // Some form validation for the feedback form
  $("#send-feedback")
  .click(
    function() {
      $('#email').removeClass('missing-value');
      $('#message').removeClass('missing-value');
      var emailMessageVal = $("#message").val();
      var emailAddress = $("#email").val();
      var requiredFields = true;  
      if (emailAddress === '' || emailAddress.indexOf('@') === -1) {
        $("#email").addClass('missing-value');
        requiredFields = false;
      }
      if (emailMessageVal === '') {
        $("#message").addClass('missing-value');
        requiredFields = false;
      }
      return requiredFields;
    });

  // Initializes the waypoints plug-in used for the search listings.
  var $loading = $("<p>" + loading_text + "&hellip;<span class='spinner'/></p>"); 
  var $trigger = $('.search-result:nth-last-of-type(6)'); 
  var options = { offset : '100%', continuous: false, triggerOnce: true };
  var offcount = 1;
  var number_of_hits = document.getElementsByClassName("search-result").length;
  var $ready = $("<p class='search-count'>" + results + " " + number_of_hits + " " + results_disp +"</p>");
  
  if (parts[parts.length-1].indexOf('search') !== -1 && number_of_hits !== 0) { // if we are in the search page with some results
    if (number_of_hits < waypoint_results * offcount) { 
      $('.search-result-listing').append($ready);
    }
    else {
      $trigger.waypoint(function() { waypointCallback(); }, options);
    }
  }

  function waypointCallback() {
    var number_of_hits = document.getElementsByClassName("search-result").length;
    if (number_of_hits >= waypoint_results * offcount)
      $('.search-result-listing').append($loading);
    var parameters = $.param({'q' : searchTerm, 'vocabs' : vocabSelectionString, 'offset' : offcount * waypoint_results, 'lang' : decodeURI(getUrlParams().lang)});
    $.ajax({
      url : window.location.pathname,
      data : parameters,
      success : function(data) {
        $loading.detach();
        if ($(data).find('.search-result').length === 0) {
          $('.search-result-listing').append($ready);
          return false;
        }
        $('.search-result-listing').append($(data).find('.search-result'));
        number_of_hits = $('.uri-input-box').length;
        $ready = $("<p class='search-count'>" + results + " " + document.getElementsByClassName("search-result").length + " " + results_disp +"</p>");
        offcount++;
        if (getUrlParams().q) {
          localSearchHighlight(decodeURI(getUrlParams().q.replace(/\*/g, "")));
        }
        shortenProperties();
        $('.search-result:nth-last-of-type(4)').waypoint(function() { waypointCallback(); }, options );
      }
    });
  }

  // activating the custom autocomplete 
  function updateVocabParam() {
    vocabSelectionString = '';
    $vocabs = $('li.active input');
    $.each($vocabs, 
      function(index, ob) { 
        if (ob.value === 'multiselect-all') {
          $('input[value=multiselect-all]', $('.multiselect-all')).click();
          return false;
        }
        vocabSelectionString += ob.value; 
        if (index < $vocabs.length - 1)
          vocabSelectionString += ' ';
    });
    // sets the selected vocabularies cookie for the frontpage search.
    createCookie('SKOSMOS_SELECTED', vocabSelectionString, 365);
    $('#selected-vocabs').val(vocabSelectionString);
  }

  // preselecting the vocabularies from the cookie for the multiselect dropdown plugin.
  $.each(vocabSelectionString.split(' '), function(index, vocabId) {
    $('option[value="' + vocabId + '"]').prop('selected', 'true');
  });

  $('.headerbar .multiselect').multiselect({
    buttonText: function(options) {
      if (options.length === 0 || vocabSelectionString === '')
        return  '<span>' + all_vocabs + ' <b class="caret"></b></span>'; 
      else {
        if (options.length > this.numberDisplayed) {
          return '<span>' + options.length + ' ' + n_selected + ' <b class="caret"></b></span>';
        }
        else {
          var selected = '';
          options.each(function() {
            var label = ($(this).attr('label') !== undefined) ? $(this).attr('label') : $(this).html();

            selected += label + ', ';
          });
          return '<span>' + selected.substr(0, selected.length - 2) + ' <b class="caret"></b></span>';
        }
      }
    },
    numberDisplayed: 2,
    buttonWidth: 'auto',
    includeSelectAllOption: true,
    selectAllText: all_vocabs,
    onChange: function(element, checked) {
      vocabId = element[0].value;
      if (checked && selectedVocabs[vocabId] === undefined)
        selectedVocabs[vocabId] = vocabId;
      else if (selectedVocabs[vocabId] !== undefined) {
        delete selectedVocabs[vocabId];
      } 
      this.vocabSelectionString = updateVocabParam();
    },
    maxHeight: 300 
  });
  
  $('.sidebar-grey .multiselect').multiselect({
    buttonText: function(options) {
      if (options.length === 0)
        return  '<span>' + ' </span><b class="caret"></b>'; 
      else {
        var selected = '';
        options.each(function() {
          var label = ($(this).attr('label') !== undefined) ? $(this).attr('label') : $(this).html();

          selected += label + ', ';
        });
        return '<span>' + selected.substr(0, selected.length - 2) + ' </span><b class="caret"></b>';
      }
    },
    numberDisplayed: 2,
    buttonWidth: 'auto',
    onChange: function(element, checked) {
    },
    onDropdownShown: function(event) { 
      var $activeChild = $(event.currentTarget).find('.active');
      $('.multiselect-container').mCustomScrollbar('scrollTo', $activeChild); 
    },
    maxHeight: 300 
  });

  /*  activating the custom scrollbars only when not on the hierarchy page
   *  since that goes haywire if it's done before the ajax complete runs
   */
  if (document.URL.indexOf('/page/') === -1 && $('.search-count').length === 0) {
    $(".sidebar-grey").mCustomScrollbar({ 
      scrollInertia: 0, 
      mouseWheel:{ scrollAmount: 105 },
      snapAmount: 15,
      snapOffset: 1
    });
  } 
  
  /* adding the replaced by concept href to the alert box when possible.
   */
  $replaced = $('.replaced-by');
  if ($replaced.length === 1) {
    var $replacedSpan = $('.replaced-by span'); 
    var undoUppercasing = $replacedSpan.text().substr(0,1) + $replacedSpan.text().substr(1).toLowerCase();
    var html = '<h2 class="alert-replaced">' + undoUppercasing + ':<a href="' + $('.replaced-by a')[0] + '">' + $('.replaced-by a').html() + '</h2>';
    $('.alert-danger').append(html);
  } 

  /* makes an AJAX query for the alphabetical index contents when landing on 
   * the vocabulary home page.
   */
  if ($('#vocab-info').length == 1) {
    // taking into account the possibility that the lang parameter has been changed by the WebController.
    var urlLangCorrected = window.location.href.substr(0,window.location.href.length - 3) + lang + '/index';
    $('.sidebar-grey').empty().append('<div class="loading-spinner"><span class="spinner-text">'+ loading_text + '</span><span class="spinner" /></div>');
    $.ajax({
      url : urlLangCorrected,
      success : function(data) {
        $('#sidebar').empty();
        $('#sidebar').append($(data).find('#sidebar'));
      }
    });
  }

  function loadLimitations() {
    $('#alphabetical-menu').detach();
    var $loading = $("<div class='search-result'><p>" + loading_text + "&hellip;<span class='spinner'/></p></div>"); 
    $('.search-result-listing').empty();
    $('.search-result-listing').append($loading);
    var typeLimit = $('#type-limit').val();
    var groupLimit = $('#group-limit').val();
    var parentLimit = $('#parent-limit').attr('data-uri');
    var parameters = $.param({'type' : typeLimit, 'group' : groupLimit, 'parent': parentLimit});
    $.ajax({
        data: parameters,
        success : function(data) {
         var targetUrl = this.url;
          var title = $(data).filter('title').text();
          var response = $('.search-result-listing', data).html();
          document.title = title;
          if (window.history.pushState)
            window.history.pushState({url: targetUrl}, '', targetUrl);
          $('.search-result-listing').append(response);
          $loading.detach();
        }
    });
  }

  var searchOptions = $('.search-options');
  if (searchOptions.length === 1) {
    var parentLimitReady = true;
    $(document).on('click', '#remove-limits', function() {
      $('#type-limit').val('');
      $('#type-limit').multiselect('refresh');
      $('#parent-limit').attr('data-uri', '');
      $('#parent-limit').val('');
      $('#group-limit').val('');
      $('#group-limit').multiselect('refresh');
      loadLimitations();
    });

    $('#parent-limit').focus(function() {
      if($('#parent-limit').attr('data-uri') !== '')
        parentLimitReady = true;
      else
        parentLimitReady = false;
    });
    $(document).on('submit', '.search-options', function() {
      if (parentLimitReady)
        loadLimitations();
      return false;
    });

    $('.multiselect-container').mCustomScrollbar({ 
      scrollInertia: 0, 
      mouseWheel:{ scrollAmount: 60 },
      snapAmount: 20,
      snapOffset: 1
    });

    $('#parent-limit').typeahead({ hint: false, highlight: true, minLength: autocomplete_activation },{
        name: 'concept', 
        displayKey: 'label', 
        templates: {
          empty: Handlebars.compile([
            '<div><p class="autocomplete-no-results">{{#noresults}}{{/noresults}}</p></div>'
          ].join('')),
          suggestion: Handlebars.compile([
            '{{# if matched }}<div><p class="matched-label">{{matched}}</p>',
            '{{# if lang}}<p>({{lang}})</p>{{/if}}<p>\u2192</p>{{/if}}',
            '<p class="autocomplete-label">{{label}}{{# if lang}}{{# unless matched }}<p>({{lang}})</p>{{/unless}}{{/if}}</p></div>',
            '<div class="vocab">{{exvocab}}</div>',
          ].join(''))
        },
        source: concepts.ttAdapter()
    }).on('typeahead:cursorchanged', function($e) {
      $('.tt-dropdown-menu').mCustomScrollbar("scrollTo", '.tt-cursor');
    }).on('typeahead:selected', onSelection).bind('focus', function() {
      $('#search-field').typeahead('open'); 
    });
  }

});<|MERGE_RESOLUTION|>--- conflicted
+++ resolved
@@ -617,8 +617,8 @@
           var parameters = $.param({'vocab' : vocabString, 'lang' : qlang, 'labellang' : lang});
           settings.url = settings.url + '&' + parameters;
           if (typeLabels.vocabs.length === 0 || typeLabels.vocabs.indexOf(vocabString) < 0) {
-            var typeParam = $.param({'vocab' : vocabString, 'lang' : lang });
-            var typeUrl = rest_url + vocabString + '/types';
+            var typeParam = $.param({'lang' : lang });
+            var typeUrl = rest_url + '/types';
             var typeJson = $.getJSON(typeUrl, typeParam, function(response) {
               for(var i in response.types) {
                 var type = response.types[i];
@@ -637,17 +637,9 @@
             return true;
           }),
           function(item) {
-<<<<<<< HEAD
-            console.log(item);
-            var voc = item.exvocab;
-            var vocabLabel = $('select.multiselect').children('[data-voc-shortname="' + voc + '"]').attr('data-label');
-            item.vocabLabel = (vocabLabel) ? vocabLabel : voc;
-            console.log(voc);
-=======
             var voc = item.vocab;
             var vocabLabel = $('select.multiselect').children('[value="' + voc + '"]').attr('data-label');
             item.vocabLabel = (vocabLabel) ? vocabLabel : voc;
->>>>>>> 843e15f4
             item.label = item.prefLabel;
             // combining all the matched properties.
             if (item.matchedPrefLabel)
