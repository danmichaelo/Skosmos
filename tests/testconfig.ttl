@prefix void: <http://rdfs.org/ns/void#> .
@prefix rdf: <http://www.w3.org/1999/02/22-rdf-syntax-ns#> .
@prefix rdfs: <http://www.w3.org/2000/01/rdf-schema#> .
@prefix owl: <http://www.w3.org/2002/07/owl#> .
@prefix xsd: <http://www.w3.org/2001/XMLSchema#> .
@prefix dc: <http://purl.org/dc/terms/> .
@prefix dc11: <http://purl.org/dc/elements/1.1/> .
@prefix foaf: <http://xmlns.com/foaf/0.1/> .
@prefix wv: <http://vocab.org/waiver/terms/norms> .
@prefix sd: <http://www.w3.org/ns/sparql-service-description#> .
@prefix skos: <http://www.w3.org/2004/02/skos/core#> .
@prefix skosmos: <http://purl.org/net/skosmos#> .
@prefix isothes: <http://purl.org/iso25964/skos-thes#>.
@prefix meta: <http://www.skosmos.skos/test-meta/> .
@prefix my: <http://example.com/myns#> .
@prefix mdrtype: <http://publications.europa.eu/resource/authority/dataset-type/> .
@prefix test: <http://www.skosmos.skos/test/> .
@prefix : <http://base/#> .

# Skosmos main configuration

:config a skosmos:Configuration ;
    # SPARQL endpoint
    # a local Fuseki server is usually on localhost:3030
    skosmos:sparqlEndpoint <http://localhost:13030/skosmos-test/sparql> ;
    # sparql-query extension, or "Generic" for plain SPARQL 1.1
    # set to "JenaText" instead if you use Fuseki with jena-text index
    # skosmos:sparqlDialect "JenaText" ;
    # whether to enable collation in sparql queries
    skosmos:sparqlCollationEnabled true ;
    # HTTP client configuration
    skosmos:sparqlTimeout 10 ;
    skosmos:httpTimeout 2 ;
    # customize the service name
    skosmos:serviceName "Skosmos being tested" ;
    # customize the base element. Set this if the automatic base url detection doesn't work. For example setups behind a proxy.
    skosmos:baseHref "http://tests.localhost/Skosmos/" ;
    # interface languages available, and the corresponding system locales
    skosmos:languages ( [ rdfs:label "en" ; rdf:value "en_GB.utf8" ] ) ;
    # how many results (maximum) to load at a time on the search results page
    skosmos:searchResultsSize 5 ;
    # how many items (maximum) to retrieve in transitive property queries
    skosmos:transitiveLimit 100 ;
    # whether or not to log caught exceptions
    skosmos:logCaughtExceptions true ;
    # set to TRUE to enable logging into browser console
    skosmos:logBrowserConsole true ;
    # set to a logfile path to enable logging into log file
    skosmos:logFileName "/tmp/test_skosmos.log" ;
    # a default location for Twig template rendering
    skosmos:templateCache "/tmp/skosmos-template-cache-tests" ;
    # customize the css by adding your own stylesheet
    skosmos:customCss "resource/css/tests-stylesheet.css" ;
    # default email address where to send the feedback
    skosmos:feedbackAddress "tests@skosmos.test" ;
    # email address to set as the sender for feedback messages
    skosmos:feedbackSender "tests skosmos" ;
    # email address to set as the envelope sender for feedback messages
    skosmos:feedbackEnvelopeSender "skosmos tests" ;
    # whether to display the ui language selection as a dropdown (useful for cases where there are more than 3 languages) 
    skosmos:uiLanguageDropdown true ;
    # whether to enable the spam honey pot or not, enabled by default
    skosmos:uiHoneypotEnabled false ;
    # default time a user must wait before submitting a form
    skosmos:uiHoneypotTime 2 ;
    # plugins to activate for the whole installation (including all vocabularies)
    skosmos:globalPlugins ("alpha" "Bravo" "charlie") .

# Skosmos vocabularies

:test a skosmos:Vocabulary, void:Dataset ;
	dc:title "Test ontology"@en ;
	dc:subject :cat_science ;
    dc:type mdrtype:ONTOLOGY ;
	void:dataDump <http://skosmos.skos/dump/test/> ;
	void:sparqlEndpoint <http://localhost:13030/skosmos-test/sparql> ;
	void:uriSpace "http://www.skosmos.skos/test/";
    skos:prefLabel "Test ontology"@en ;
	skosmos:arrayClass isothes:ThesaurusArray ;
	skosmos:defaultLanguage "en";
    skosmos:feedbackRecipient "developer@vocabulary.org";
	skosmos:groupClass skos:Collection;
	skosmos:marcSourceCode "ysa/fi"@fi, "allärs/sv"@sv;
	skosmos:language "en";
	skosmos:showTopConcepts "true";
	skosmos:shortName "Test short",
                    "Testi lyhyt"@fi;
	skosmos:sparqlGraph <http://www.skosmos.skos/test/> .

<<<<<<< HEAD
:test-notation-sort a skosmos:Vocabulary, void:Dataset ;
	dc:title "Test notation sort ontology"@en ;
	dc:subject :cat_science ;
    dc:type mdrtype:ONTOLOGY ;
	void:sparqlEndpoint <http://localhost:13030/skosmos-test/sparql> ;
	void:uriSpace "http://www.skosmos.skos/test-notation-sort/";
    skos:prefLabel "Test notation sort ontology"@en ;
	skosmos:defaultLanguage "en";
    skosmos:feedbackRecipient "developer@vocabulary.org";
    skosmos:sortByNotation "true";
	skosmos:language "en";
	skosmos:sparqlGraph <http://www.skosmos.skos/test-notation-sort/> .
=======
:test-qualified-broader a skosmos:Vocabulary, void:Dataset ;
    dc:title "Test qualified alphabetical listing queries (skos:broader)"@en ;
    dc:subject :cat_science ;
    dc:type mdrtype:ONTOLOGY ;
    void:sparqlEndpoint <http://localhost:13030/skosmos-test/sparql> ;
    void:uriSpace "http://www.skosmos.skos/test-qualified-broader/" ;
    skosmos:defaultLanguage "en" ;
    skosmos:groupClass skos:Collection ;
    skosmos:language "en" ;
    skosmos:alphabeticalListQualifier skos:broader ;
    skosmos:sparqlGraph <http://www.skosmos.skos/test-qualified-broader/> .

:test-qualified-notation a skosmos:Vocabulary, void:Dataset ;
    dc:title "Test qualified alphabetical listing queries (skos:notation)"@en ;
    dc:subject :cat_science ;
    dc:type mdrtype:ONTOLOGY ;
    void:sparqlEndpoint <http://localhost:13030/skosmos-test/sparql> ;
    void:uriSpace "http://www.skosmos.skos/test-qualified-notation/" ;
    skosmos:defaultLanguage "en" ;
    skosmos:groupClass skos:Collection ;
    skosmos:language "en" ;
    skosmos:alphabeticalListQualifier skos:notation ;
    skosmos:sparqlGraph <http://www.skosmos.skos/test-qualified-notation/> .
>>>>>>> c85d15c6

:test-marc a skosmos:Vocabulary, void:Dataset ;
    skos:prefLabel "Test marc source"@en ;
    dc:title "Test marc source"@en ;
    dc:type mdrtype:ONTOLOGY ;
    void:dataDump <http://skosmos.skos/dump/test/marc-fi.mrcx> ;
    void:dataDump <http://skosmos.skos/dump/test/marc-sv.mrcx> ;
    void:sparqlEndpoint <http://localhost:13030/skosmos-test/sparql> ;
    void:uriSpace "http://www.skosmos.skos/test-marc/";
    skosmos:defaultLanguage "fi" ;
    skosmos:marcSourceCode "test/fin"@fi, "test/swe"@sv ;
    skosmos:language "fi" ;
    skosmos:showTopConcepts "true" ;
    skosmos:sparqlGraph <http://www.skosmos.skos/test-marc/> .

:marc-undefined a skosmos:Vocabulary, void:Dataset ;
    skos:prefLabel "Test undefined marc source"@en ;
    dc:title "Test undefined marc source"@en ;
    dc:type mdrtype:ONTOLOGY ;
    void:dataDump <http://skosmos.skos/dump/test/marc-undefined.mrcx> ;
    void:sparqlEndpoint <http://localhost:13030/skosmos-test/sparql> ;
    void:uriSpace "http://www.skosmos.skos/test-marc/" ;
    skosmos:defaultLanguage "fi" ;
    skosmos:marcSourceCode "test/fin"@fi, "test/swe"@sv ;
    skosmos:language "fi" ;
    skosmos:showTopConcepts "true" ;
    skosmos:sparqlGraph <http://www.skosmos.skos/test-marc/> .

<http://skosmos.skos/dump/test/marc-fi.mrcx>
    dc:format "application/marcxml+xml" ;
    dc:language "fi" .

<http://skosmos.skos/dump/test/marc-sv.mrcx>
    dc:format "application/marcxml+xml" ;
    dc:language "sv" .

:multiple-schemes a skosmos:Vocabulary, void:Dataset ;
	skos:prefLabel "Mutiple Schemes vocabulary"@en ;
	dc:title "Mutiple Schemes vocabulary"@en ;
    dc:type mdrtype:ONTOLOGY ;
	void:sparqlEndpoint <http://localhost:13030/skosmos-test/sparql> ;
	void:uriSpace "http://www.skosmos.skos/multiple-schemes/";
	skosmos:defaultLanguage "en";
	skosmos:marcSourceCode "ysa/gen";
	skosmos:language "en";
	skosmos:showTopConcepts "true";
	skosmos:sparqlGraph <http://www.skosmos.skos/multiple-schemes/> .

:testdiff a skosmos:Vocabulary, void:Dataset ;
	dc11:title "Test ontology 2"@en ;
	dc:subject :cat_general ;
	void:uriSpace "http://www.skosmos.skos/onto/testdiff#";
	void:sparqlEndpoint <http://localhost:13030/skosmos-test/sparql> ;
	skosmos:language "fi", "en";
	skosmos:sparqlDialect "JenaText";
	skosmos:fullAlphabeticalIndex "true";
	skosmos:explicitLanguageTags "true";
	skosmos:defaultSidebarView "groups";
	skosmos:showTopConcepts "false";
    skosmos:hierarchyProperty isothes:broaderGeneric;
	skosmos:sparqlGraph <http://www.skosmos.skos/testdiff/> ;
	skosmos:mainConceptScheme <http://www.skosmos.skos/testdiff#conceptscheme> .

:groups a skosmos:Vocabulary, void:Dataset ;
	dc11:title "Group test onto"@en ;
	dc:subject :cat_general ;
	void:dataDump <http://skosmos.skos/dump/test/groups.ttl>,
		<http://skosmos.skos/dump/test/groups> ;
	void:uriSpace "http://www.skosmos.skos/onto/groups/";
	skosmos:arrayClass isothes:ThesaurusArray ;
    skosmos:groupClass skos:Collection ;
	void:sparqlEndpoint <http://localhost:13030/skosmos-test/sparql> ;
	skosmos:language "fi", "en";
	skosmos:defaultLanguage "fi";
	skosmos:indexShowClass meta:TestClass, meta:TestClass2;
	skosmos:sparqlGraph <http://www.skosmos.skos/groups/> .


:test-concept-schemes a skosmos:Vocabulary, void:Dataset ;
	dc11:title "Test concept schemes"@en ;
	dc:subject :cat_general ;
	void:dataDump <http://skosmos.skos/dump/test/test-concept-schemes.ttl>,
		<http://skosmos.skos/dump/test/test-concept-schemes> ;
	void:uriSpace "http://www.exemple.fr/";
	skosmos:arrayClass isothes:ThesaurusArray ;
 	skosmos:groupClass skos:Collection ;
	void:sparqlEndpoint <http://localhost:13030/skosmos-test/sparql> ;
	skosmos:language "en";
	skosmos:defaultLanguage "en";
	skosmos:sparqlGraph <http://www.skosmos.skos/test-concept-schemes/> .

:showDeprecated a skosmos:Vocabulary, void:Dataset ;
	dc11:title "Show deprecated test vocabulary"@en ;
	dc:subject :cat_general ;
	void:dataDump <http://skosmos.skos/dump/test/groups.ttl>,
		<http://skosmos.skos/dump/test/groups> ;
	void:uriSpace "http://www.skosmos.skos/onto/groups/";
	skosmos:arrayClass isothes:ThesaurusArray ;
  	skosmos:groupClass skos:Collection ;
	void:sparqlEndpoint <http://localhost:13030/skosmos-test/sparql> ;
	skosmos:language "fi", "en";
	skosmos:defaultLanguage "fi";
	skosmos:showDeprecated "true";
	skosmos:sparqlGraph <http://www.skosmos.skos/groups/> .

:cycle a skosmos:Vocabulary, void:Dataset ;
	dc11:title "Cycle test vocabulary"@en ;
	dc:subject :cat_general ;
	void:uriSpace "http://www.skosmos.skos/onto/cycle/";
	void:sparqlEndpoint <http://localhost:13030/skosmos-test/sparql> ;
	skosmos:language "en";
	skosmos:sparqlGraph <http://www.skosmos.skos/cycle/> .

:duplicates a skosmos:Vocabulary, void:Dataset ;
	dc11:title "Duplicate labels test vocabulary"@en ;
	dc:subject :cat_general ;
	void:uriSpace "http://www.skosmos.skos/onto/dup/";
	void:sparqlEndpoint <http://localhost:13030/skosmos-test/sparql> ;
	skosmos:language "en";
	skosmos:sparqlGraph <http://www.skosmos.skos/dup/> .

:dates a skosmos:Vocabulary, void:Dataset ;
	dc:title "Date information vocabulary"@en ;
	dc11:title "Date information vocabulary"@en ;
	skos:prefLabel "Date information vocabulary"@en ;
	rdfs:label "Date information vocabulary"@en ;
	dc:subject :cat_general ;
	void:uriSpace "http://www.skosmos.skos/onto/date/";
	void:sparqlEndpoint <http://localhost:13030/skosmos-test/sparql> ;
	skosmos:language "en";
	skosmos:showPropertyInSearch skos:exactMatch;
    skosmos:hasMultiLingualProperty skos:altLabel ;
	skosmos:sparqlGraph <http://www.skosmos.skos/date/> ;
	skosmos:mainConceptScheme <http://www.skosmos.skos/date/> .

:mapping a skosmos:Vocabulary, void:Dataset ;
	dc11:title "Vocabulary with mappings"@en ;
	dc:subject :cat_general ;
	void:uriSpace "http://www.skosmos.skos/onto/mapping/";
	void:sparqlEndpoint <http://localhost:13030/skosmos-test/sparql> ;
	skosmos:language "en";
	skosmos:sparqlGraph <http://www.skosmos.skos/mapping/> .

:changes a skosmos:Vocabulary, void:Dataset ;
	dc11:title "A vocabulary for testing the change list creation"@en ;
	dc:subject :cat_general ;
	void:uriSpace "http://www.skosmos.skos/changes/";
	void:sparqlEndpoint <http://localhost:13030/skosmos-test/sparql> ;
	skosmos:language "en";
	skosmos:sparqlGraph <http://www.skosmos.skos/changes/> .

:prefix a skosmos:Vocabulary, void:Dataset ;
	dc11:title "A vocabulary for testing custom prefixes"@en ;
	dc:subject :cat_general ;
	void:uriSpace "http://www.skosmos.skos/prefix/";
	void:sparqlEndpoint <http://localhost:13030/skosmos-test/sparql> ;
	skosmos:language "en";
	skosmos:sparqlGraph <http://www.skosmos.skos/prefix/> .

:subclass a skosmos:Vocabulary, void:Dataset ;
	dc11:title "Subproperties of hiddenLabel"@en ;
	dc:subject :cat_general ;
	void:uriSpace "http://www.skosmos.skos/sub/";
	void:sparqlEndpoint <http://localhost:13030/skosmos-test/sparql> ;
	skosmos:language "en";
	skosmos:sparqlGraph <http://www.skosmos.skos/sub/> .

:dupgroup a skosmos:Vocabulary, void:Dataset ;
	dc11:title "SuperGroup and member relationship double trouble"@en ;
	dc:subject :cat_general ;
	void:uriSpace "http://www.skosmos.skos/onto/dupgroup/";
	void:sparqlEndpoint <http://localhost:13030/skosmos-test/sparql> ;
	skosmos:language "en";
	skosmos:sparqlGraph <http://www.skosmos.skos/dupgroup/> .

:subtag a skosmos:Vocabulary, void:Dataset ;
	dc11:title "A vocabulary for testing language subtags"@en ;
	dc:subject :cat_general ;
	void:uriSpace "http://www.skosmos.skos/subtag/";
	void:sparqlEndpoint <http://localhost:13030/skosmos-test/sparql> ;
	skosmos:language "en";
    skosmos:fallbackLanguages ( "fr" "de" "sv" ) ;
	skosmos:sparqlGraph <http://www.skosmos.skos/subtag/> ;
	skosmos:sparqlDialect "JenaText" .

:collation a skosmos:Vocabulary, void:Dataset ;
    dc11:title "A vocabulary for test SPARQL with collation"@en ;
    dc:subject :cat_general ;
    void:uriSpace "http://www.skosmos.skos/collation/";
    void:sparqlEndpoint <http://localhost:13030/skosmos-test/sparql> ;
    skosmos:language "fi";
    skosmos:sparqlGraph <http://www.skosmos.skos/collation/> .

:cbd a skosmos:Vocabulary, void:Dataset ;
    dc11:title "A vocabulary for testing blank node processing and reification"@en ;
    dc:subject :cat_general ;
    void:uriSpace "http://www.skosmos.skos/cbd/";
    skosmos:externalProperty dc11:contributor ;
    skosmos:externalProperty dc11:creator ;
    skosmos:externalProperty dc11:relation ;
    skosmos:externalProperty rdfs:comment ;
    void:sparqlEndpoint <http://localhost:13030/skosmos-test/sparql> ;
    skosmos:language "en";
    skosmos:sparqlGraph <http://www.skosmos.skos/cbd/> .

:xl a skosmos:Vocabulary, void:Dataset ;
    dc11:title "A vocabulary for testing SKOS XL"@en ;
    dc:subject :cat_general ;
    void:uriSpace "http://www.skosmos.skos/xl/";
    void:sparqlEndpoint <http://localhost:13030/skosmos-test/sparql> ;
    skosmos:language "en";
    skosmos:sparqlGraph <http://www.skosmos.skos/xl/> .

:http304disabled a skosmos:Vocabulary, void:Dataset ;
    dc11:title "A vocabulary for testing HTTP 304 new settings"@en ;
    dc:subject :cat_general ;
    void:uriSpace "http://www.skosmos.skos/http304disabled/";
    void:sparqlEndpoint <http://localhost:13030/skosmos-test/sparql> ;
    skosmos:language "fi";
    skosmos:useModifiedDate "false";
    skosmos:sparqlGraph <http://www.skosmos.skos/http304/>;
    skosmos:mainConceptScheme test:http304mainconceptscheme .

:http304 a skosmos:Vocabulary, void:Dataset ;
    dc11:title "A vocabulary for testing HTTP 304 new settings"@en ;
    dc:subject :cat_general ;
    void:uriSpace "http://www.skosmos.skos/http304enabled/";
    void:sparqlEndpoint <http://localhost:13030/skosmos-test/sparql> ;
    skosmos:language "fi";
    skosmos:useModifiedDate "true";
    skosmos:sparqlGraph <http://www.skosmos.skos/http304/>;
    skosmos:mainConceptScheme test:http304mainconceptscheme .

<http://skosmos.skos/dump/test/groups> dc:format "application/rdf+xml" .

:cat_science a skos:Concept ;
	skos:topConceptOf :categories ;
	skos:inScheme :categories ;
	skos:prefLabel "Luonnontieteet ja lääketiede"@fi,
	"Naturvetenskap och medicin"@sv,
	"Science and medicine"@en .

mdrtype:THESAURUS a skos:Concept ;
	skos:prefLabel "Тезаурус"@bg, "Tezaurus"@cs, "Tesaurus"@da, "Thesaurus"@de, "Θησαυρός"@el, "Thesaurus"@en, "Tesaurus"@et, "Tesaurus"@fi, "Thésaurus"@fr, "Pojmovnik"@hr, "Tezaurusz"@hu, "Tesauro"@it, "Tēzaurs"@lv, "Tezauras"@lt, "Teżawru"@mt, "Thesaurus"@nl, "Tesaurus"@no, "Tezaurus"@pl, "Tesauro"@pt, "Tezaur"@ro, "Synonymický slovník"@sk, "Tezaver"@sl, "Tesauro"@es, "Tesaurus"@sv .

mdrtype:ONTOLOGY a skos:Concept ;
    skos:prefLabel "Онтология"@bg, "Ontologie"@cs, "Ontologi"@da, "Ontologie"@de, "Οντολογία"@el, "Ontology"@en, "Ontoloogia"@et, "Ontologia"@fi, "Ontologie"@fr, "Ontologija"@hr, "Ontológia"@hu, "Ontologia"@it, "Ontoloģija"@lv, "Ontologija"@lt, "Ontoloġija"@mt, "Ontologie"@nl, "Ontologi"@no, "Struktura pojęciowa"@pl, "Ontologia"@pt, "Ontologie"@ro, "Ontológia"@sk, "Ontologija"@sl, "Ontología"@es, "Ontologi"@sv .
<|MERGE_RESOLUTION|>--- conflicted
+++ resolved
@@ -87,7 +87,6 @@
                     "Testi lyhyt"@fi;
 	skosmos:sparqlGraph <http://www.skosmos.skos/test/> .
 
-<<<<<<< HEAD
 :test-notation-sort a skosmos:Vocabulary, void:Dataset ;
 	dc:title "Test notation sort ontology"@en ;
 	dc:subject :cat_science ;
@@ -100,7 +99,7 @@
     skosmos:sortByNotation "true";
 	skosmos:language "en";
 	skosmos:sparqlGraph <http://www.skosmos.skos/test-notation-sort/> .
-=======
+
 :test-qualified-broader a skosmos:Vocabulary, void:Dataset ;
     dc:title "Test qualified alphabetical listing queries (skos:broader)"@en ;
     dc:subject :cat_science ;
@@ -124,7 +123,6 @@
     skosmos:language "en" ;
     skosmos:alphabeticalListQualifier skos:notation ;
     skosmos:sparqlGraph <http://www.skosmos.skos/test-qualified-notation/> .
->>>>>>> c85d15c6
 
 :test-marc a skosmos:Vocabulary, void:Dataset ;
     skos:prefLabel "Test marc source"@en ;
